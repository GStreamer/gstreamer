--- conflicted
+++ resolved
@@ -44,12 +44,8 @@
 #include <gdk/gdkquartzwindow.h>
 #endif
 
-<<<<<<< HEAD
 #include <gst/video/videooverlay.h>
-=======
-#include <gst/interfaces/xoverlay.h>
 #include <gst/interfaces/navigation.h>
->>>>>>> 0c85bb60
 
 GST_DEBUG_CATEGORY_STATIC (seek_debug);
 #define GST_CAT_DEFAULT (seek_debug)
@@ -1653,8 +1649,8 @@
 
 #if defined (GDK_WINDOWING_X11) || defined (GDK_WINDOWING_WIN32) || defined (GDK_WINDOWING_QUARTZ)
 
-static GstElement *xoverlay_element = NULL;
-static guintptr embed_xid = 0;
+static GstElement *overlay_element = NULL;
+static guintptr embed_handle = 0;
 
 /* We set the xid here in response to the prepare-window-handle message via a
  * bus sync handler because we don't know the actual videosink used from the
@@ -1666,32 +1662,18 @@
 {
   GstElement *element;
 
-<<<<<<< HEAD
   if (!gst_is_video_overlay_prepare_window_handle_message (message))
     return GST_BUS_PASS;
-=======
-    if (xoverlay_element)
-      gst_object_unref (xoverlay_element);
-    xoverlay_element = GST_ELEMENT (gst_object_ref (element));
-
-    g_print ("got prepare-xwindow-id, setting XID %" G_GUINTPTR_FORMAT "\n",
-        embed_xid);
->>>>>>> 0c85bb60
 
   element = GST_ELEMENT (GST_MESSAGE_SRC (message));
 
-  g_print ("got prepare-window-handle, setting XID %lu\n", embed_xid);
-
-<<<<<<< HEAD
+  if (overlay_element)
+    gst_object_unref (overlay_element);
+  overlay_element = GST_ELEMENT (gst_object_ref (element));
+
   if (g_object_class_find_property (G_OBJECT_GET_CLASS (element),
           "force-aspect-ratio")) {
     g_object_set (element, "force-aspect-ratio", TRUE, NULL);
-=======
-    gst_x_overlay_set_window_handle (GST_X_OVERLAY (element), embed_xid);
-    gst_x_overlay_handle_events (GST_X_OVERLAY (element), FALSE);
-
-    find_navigation_element ();
->>>>>>> 0c85bb60
   }
 
   /* Should have been initialised from main thread before (can't use
@@ -1699,9 +1681,17 @@
    * be called from a streaming thread and GDK_WINDOW_XID maps to more than
    * a simple structure lookup with Gtk+ >= 2.18, where 'more' is stuff that
    * shouldn't be done from a non-GUI thread without explicit locking).  */
-  g_assert (embed_xid != 0);
-
-  gst_video_overlay_set_window_handle (GST_VIDEO_OVERLAY (element), embed_xid);
+  g_assert (embed_handle != 0);
+
+  g_print ("got prepare-window-handle, setting handle %" G_GUINTPTR_FORMAT "\n",
+      embed_handle);
+
+  gst_video_overlay_set_window_handle (GST_VIDEO_OVERLAY (element),
+      embed_handle);
+  gst_video_overlay_handle_events (GST_VIDEO_OVERLAY (element), FALSE);
+
+  find_navigation_element ();
+
   return GST_BUS_PASS;
 }
 #endif
@@ -1720,8 +1710,8 @@
     return TRUE;
   }
 
-  if (xoverlay_element)
-    gst_x_overlay_expose (GST_X_OVERLAY (xoverlay_element));
+  if (overlay_element)
+    gst_video_overlay_expose (GST_VIDEO_OVERLAY (overlay_element));
 
   return FALSE;
 }
@@ -1737,15 +1727,15 @@
     g_error ("Couldn't create native window needed for GstXOverlay!");
 
 #if defined (GDK_WINDOWING_WIN32)
-  embed_xid = GDK_WINDOW_HWND (window);
-  g_print ("Window realize: video window HWND = %lu\n", embed_xid);
+  embed_handle = GDK_WINDOW_HWND (window);
+  g_print ("Window realize: video window HWND = %lu\n", embed_handle);
 #elif defined (GDK_WINDOWING_QUARTZ)
-  embed_xid = gdk_quartz_window_get_nsview (window);
-  g_print ("Window realize: video window NSView = %p\n", embed_xid);
+  embed_handle = gdk_quartz_window_get_nsview (window);
+  g_print ("Window realize: video window NSView = %p\n", embed_handle);
 #elif defined (GDK_WINDOWING_X11)
-  embed_xid = GDK_WINDOW_XID (window);
+  embed_handle = GDK_WINDOW_XID (window);
   g_print ("Window realize: video window XID = %" G_GUINTPTR_FORMAT "\n",
-      embed_xid);
+      embed_handle);
 #endif
 }
 
@@ -1888,13 +1878,8 @@
 {
   GstBus *bus = gst_pipeline_get_bus (GST_PIPELINE (pipeline));
 
-<<<<<<< HEAD
-#if defined (GDK_WINDOWING_X11) || defined (GDK_WINDOWING_WIN32)
+#if defined (GDK_WINDOWING_X11) || defined (GDK_WINDOWING_WIN32) || defined (GDK_WINDOWING_QUARTZ)
   /* handle prepare-window-handle element message synchronously */
-=======
-#if defined (GDK_WINDOWING_X11) || defined (GDK_WINDOWING_WIN32) || defined (GDK_WINDOWING_QUARTZ)
-  /* handle prepare-xwindow-id element message synchronously */
->>>>>>> 0c85bb60
   gst_bus_set_sync_handler (bus, (GstBusSyncHandler) bus_sync_handler,
       pipeline);
 #endif
@@ -2503,8 +2488,8 @@
   gtk_widget_realize (window);
 
 #if defined (GDK_WINDOWING_X11) || defined (GDK_WINDOWING_WIN32) || defined (GDK_WINDOWING_QUARTZ)
-  /* we should have the XID now */
-  g_assert (embed_xid != 0);
+  /* we should have the handle now */
+  g_assert (embed_handle != 0);
 #endif
 
   if (verbose) {
@@ -2518,8 +2503,8 @@
   g_print ("NULL pipeline\n");
   gst_element_set_state (pipeline, GST_STATE_NULL);
 
-  if (xoverlay_element)
-    gst_object_unref (xoverlay_element);
+  if (overlay_element)
+    gst_object_unref (overlay_element);
   if (navigation_element)
     gst_object_unref (navigation_element);
 
