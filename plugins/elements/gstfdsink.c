--- conflicted
+++ resolved
@@ -206,16 +206,8 @@
       break;
     case GST_QUERY_URI:
       gst_query_set_uri (query, fdsink->uri);
-<<<<<<< HEAD
       res = TRUE;
       break;
-    default:
-      res = GST_BASE_SINK_CLASS (parent_class)->query (bsink, query);
-      break;
-
-=======
-      return TRUE;
-
     case GST_QUERY_SEEKING:
       gst_query_parse_seeking (query, &format, NULL, NULL, NULL);
       if (format == GST_FORMAT_BYTES || format == GST_FORMAT_DEFAULT) {
@@ -224,11 +216,12 @@
       } else {
         gst_query_set_seeking (query, format, FALSE, 0, -1);
       }
-      return TRUE;
-
+      res = TRUE;
+      break;
     default:
-      return GST_BASE_SINK_CLASS (parent_class)->query (bsink, query);
->>>>>>> daa5cae7
+      res = GST_BASE_SINK_CLASS (parent_class)->query (bsink, query);
+      break;
+
   }
   return res;
 }
