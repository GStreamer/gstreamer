--- conflicted
+++ resolved
@@ -358,27 +358,6 @@
 
 /* internal links */
 /**
-<<<<<<< HEAD
-=======
- * GstPadIntLinkFunction:
- * @pad: The #GstPad to query.
- *
- * The signature of the internal pad link function.
- *
- * Returns: (element-type Gst.Pad) (transfer container): a newly allocated #GList of pads that are linked to the given pad on
- * the inside of the parent element.
- *
- * The caller must call g_list_free() on it after use.
- *
- * Deprecated: use the threadsafe #GstPadIterIntLinkFunction instead.
- */
-#ifndef GST_DISABLE_DEPRECATED
-typedef GList*			(*GstPadIntLinkFunction)	(GstPad *pad);
-#endif
-
-
-/**
->>>>>>> 51fc15e9
  * GstPadIterIntLinkFunction:
  * @pad: The #GstPad to query.
  *
@@ -656,17 +635,7 @@
   GstPadQueryFunction		 queryfunc;
 
   /* internal links */
-<<<<<<< HEAD
   GstPadIterIntLinkFunction      iterintlinkfunc;
-=======
-#ifndef GST_DISABLE_DEPRECATED
-  GstPadIntLinkFunction		 _intlinkfunc;
-#else
-  gpointer intlinkfunc;
-#endif
-
-  GstPadBufferAllocFunction      bufferallocfunc;
->>>>>>> 51fc15e9
 
   /* whether to emit signals for have-data. counts number
    * of handlers attached. */
