--- conflicted
+++ resolved
@@ -296,14 +296,6 @@
       while (G_UNLIKELY (GST_TASK_STATE (task) == GST_TASK_PAUSED)) {
         g_rec_mutex_unlock (lock);
 
-<<<<<<< HEAD
-=======
-        t = g_static_rec_mutex_unlock_full (lock);
-        if (t <= 0) {
-          g_warning ("wrong STREAM_LOCK count %d for lock %p on task %p", t,
-              lock, task);
-        }
->>>>>>> 4d2adb02
         GST_TASK_SIGNAL (task);
         GST_INFO_OBJECT (task, "Task going to paused");
         GST_TASK_WAIT (task);
