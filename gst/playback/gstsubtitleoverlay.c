--- conflicted
+++ resolved
@@ -122,8 +122,7 @@
   if (self->video_block_pad) {
     self->video_block_id =
         gst_pad_add_probe (self->video_block_pad, GST_PROBE_TYPE_BLOCK,
-        _pad_blocked_cb, gst_object_ref (self),
-        (GDestroyNotify) gst_object_unref);
+        _pad_blocked_cb, self, NULL);
   }
 }
 
@@ -146,8 +145,7 @@
   if (self->subtitle_block_pad) {
     self->subtitle_block_id =
         gst_pad_add_probe (self->subtitle_block_pad, GST_PROBE_TYPE_BLOCK,
-        _pad_blocked_cb, gst_object_ref (self),
-        (GDestroyNotify) gst_object_unref);
+        _pad_blocked_cb, self, NULL);
   }
 }
 
@@ -664,17 +662,8 @@
 
 out:
   /* Unblock pads */
-<<<<<<< HEAD
   unblock_video (self);
   unblock_subtitle (self);
-=======
-  gst_pad_set_blocked_async_full (self->video_block_pad, FALSE,
-      _pad_blocked_cb, self, NULL);
-
-  if (self->subtitle_sink_blocked)
-    gst_pad_set_blocked_async_full (self->subtitle_block_pad, FALSE,
-        _pad_blocked_cb, self, NULL);
->>>>>>> 1a7acdc9
 
   return TRUE;
 }
@@ -812,18 +801,8 @@
       gst_object_unref (target);
 
       /* Unblock pads */
-<<<<<<< HEAD
       unblock_video (self);
       unblock_subtitle (self);
-
-=======
-      gst_pad_set_blocked_async_full (self->video_block_pad, FALSE,
-          _pad_blocked_cb, self, NULL);
-
-      if (self->subtitle_sink_blocked)
-        gst_pad_set_blocked_async_full (self->subtitle_block_pad, FALSE,
-            _pad_blocked_cb, self, NULL);
->>>>>>> 1a7acdc9
       goto out;
     } else if (target) {
       gst_object_unref (target);
@@ -832,12 +811,7 @@
 
   if (self->subtitle_sink_blocked && !self->video_sink_blocked) {
     GST_DEBUG_OBJECT (self, "Subtitle sink blocked but video not blocked");
-<<<<<<< HEAD
     block_video (self);
-=======
-    gst_pad_set_blocked_async_full (self->video_block_pad, TRUE,
-        _pad_blocked_cb, self, NULL);
->>>>>>> 1a7acdc9
     goto out;
   }
 
@@ -1354,15 +1328,8 @@
     do_async_done (self);
   } else {
     GST_DEBUG_OBJECT (self, "Everything worked, unblocking pads");
-<<<<<<< HEAD
     unblock_video (self);
     unblock_subtitle (self);
-=======
-    gst_pad_set_blocked_async_full (self->video_block_pad, FALSE,
-        _pad_blocked_cb, self, NULL);
-    gst_pad_set_blocked_async_full (self->subtitle_block_pad, FALSE,
-        _pad_blocked_cb, self, NULL);
->>>>>>> 1a7acdc9
     do_async_done (self);
   }
 
@@ -1393,15 +1360,8 @@
 
       GST_SUBTITLE_OVERLAY_LOCK (self);
       /* Set the internal pads to blocking */
-<<<<<<< HEAD
       block_video (self);
       block_subtitle (self);
-=======
-      gst_pad_set_blocked_async_full (self->video_block_pad, TRUE,
-          _pad_blocked_cb, self, NULL);
-      gst_pad_set_blocked_async_full (self->subtitle_block_pad, TRUE,
-          _pad_blocked_cb, self, NULL);
->>>>>>> 1a7acdc9
       GST_SUBTITLE_OVERLAY_UNLOCK (self);
       break;
     case GST_STATE_CHANGE_READY_TO_PAUSED:
@@ -1463,22 +1423,8 @@
           NULL);
 
       /* Unblock pads */
-<<<<<<< HEAD
       unblock_video (self);
       unblock_subtitle (self);
-=======
-      if (self->video_block_pad) {
-        pad = self->video_block_pad;
-        gst_pad_set_blocked_async_full (pad, FALSE, _pad_blocked_cb,
-            self, NULL);
-      }
-
-      if (self->subtitle_block_pad) {
-        pad = self->subtitle_block_pad;
-        gst_pad_set_blocked_async_full (pad, FALSE, _pad_blocked_cb,
-            self, NULL);
-      }
->>>>>>> 1a7acdc9
 
       /* Remove elements */
       self->silent_property = NULL;
@@ -1535,16 +1481,8 @@
       GST_SUBTITLE_OVERLAY_LOCK (self);
       self->subtitle_error = TRUE;
 
-<<<<<<< HEAD
       block_subtitle (self);
       block_video (self);
-=======
-      gst_pad_set_blocked_async_full (self->subtitle_block_pad, TRUE,
-          _pad_blocked_cb, self, NULL);
-
-      gst_pad_set_blocked_async_full (self->video_block_pad, TRUE,
-          _pad_blocked_cb, self, NULL);
->>>>>>> 1a7acdc9
       GST_SUBTITLE_OVERLAY_UNLOCK (self);
     }
   }
@@ -1599,16 +1537,8 @@
         else if (self->renderer)
           g_object_set (self->renderer, self->silent_property, silent, NULL);
       } else {
-<<<<<<< HEAD
         block_subtitle (self);
         block_video (self);
-=======
-        gst_pad_set_blocked_async_full (self->subtitle_block_pad, TRUE,
-            _pad_blocked_cb, self, NULL);
-
-        gst_pad_set_blocked_async_full (self->video_block_pad, TRUE,
-            _pad_blocked_cb, self, NULL);
->>>>>>> 1a7acdc9
       }
       GST_SUBTITLE_OVERLAY_UNLOCK (self);
       break;
@@ -1783,18 +1713,7 @@
   GST_SUBTITLE_OVERLAY_LOCK (self);
 
   if (!target || !gst_pad_accept_caps (target, caps)) {
-<<<<<<< HEAD
     GST_DEBUG_OBJECT (target, "Target did not accept caps -- reconfiguring");
-=======
-    GST_DEBUG_OBJECT (pad, "Target did not accept caps -- reconfiguring");
-
-    gst_pad_set_blocked_async_full (self->subtitle_block_pad, TRUE,
-        _pad_blocked_cb, self, NULL);
-
-    gst_pad_set_blocked_async_full (self->video_block_pad, TRUE,
-        _pad_blocked_cb, self, NULL);
-  }
->>>>>>> 1a7acdc9
 
     block_subtitle (self);
     block_video (self);
@@ -1848,30 +1767,9 @@
 
   ret = gst_proxy_pad_event_default (pad, gst_event_ref (event));
 
-<<<<<<< HEAD
   if (GST_EVENT_TYPE (event) == GST_EVENT_SEGMENT) {
     GST_DEBUG_OBJECT (pad, "segment event: %" GST_PTR_FORMAT, event);
     gst_event_copy_segment (event, &self->video_segment);
-=======
-  if (GST_EVENT_TYPE (event) == GST_EVENT_NEWSEGMENT) {
-    gboolean update;
-    gdouble rate, applied_rate;
-    GstFormat format;
-    gint64 start, stop, position;
-
-    GST_DEBUG_OBJECT (pad, "Newsegment event: %" GST_PTR_FORMAT,
-        event->structure);
-    gst_event_parse_new_segment_full (event, &update, &rate, &applied_rate,
-        &format, &start, &stop, &position);
-
-    if (format != GST_FORMAT_TIME) {
-      GST_ERROR_OBJECT (pad, "Newsegment event in non-time format: %s",
-          gst_format_get_name (format));
-      gst_event_unref (event);
-      gst_object_unref (self);
-      return FALSE;
-    }
->>>>>>> 1a7acdc9
 
     if (self->video_segment.format != GST_FORMAT_TIME)
       goto invalid_format;
@@ -1906,16 +1804,8 @@
         gst_flow_get_name (ret));
     GST_SUBTITLE_OVERLAY_LOCK (self);
     self->subtitle_error = TRUE;
-<<<<<<< HEAD
     block_subtitle (self);
     block_video (self);
-=======
-    gst_pad_set_blocked_async_full (self->subtitle_block_pad, TRUE,
-        _pad_blocked_cb, self, NULL);
-
-    gst_pad_set_blocked_async_full (self->video_block_pad, TRUE,
-        _pad_blocked_cb, self, NULL);
->>>>>>> 1a7acdc9
     GST_SUBTITLE_OVERLAY_UNLOCK (self);
 
     return GST_FLOW_OK;
@@ -1940,16 +1830,8 @@
           gst_flow_get_name (ret));
       GST_SUBTITLE_OVERLAY_LOCK (self);
       self->subtitle_error = TRUE;
-<<<<<<< HEAD
       block_subtitle (self);
       block_video (self);
-=======
-      gst_pad_set_blocked_async_full (self->subtitle_block_pad, TRUE,
-          _pad_blocked_cb, self, NULL);
-
-      gst_pad_set_blocked_async_full (self->video_block_pad, TRUE,
-          _pad_blocked_cb, self, NULL);
->>>>>>> 1a7acdc9
       GST_SUBTITLE_OVERLAY_UNLOCK (self);
 
       return GST_FLOW_OK;
@@ -2018,17 +1900,8 @@
   GST_DEBUG_OBJECT (self, "Target did not accept caps");
 
   self->subtitle_error = FALSE;
-<<<<<<< HEAD
   block_subtitle (self);
   block_video (self);
-=======
-
-  gst_pad_set_blocked_async_full (self->subtitle_block_pad, TRUE,
-      _pad_blocked_cb, self, NULL);
-
-  gst_pad_set_blocked_async_full (self->video_block_pad, TRUE,
-      _pad_blocked_cb, self, NULL);
->>>>>>> 1a7acdc9
   GST_SUBTITLE_OVERLAY_UNLOCK (self);
 
 out:
@@ -2063,16 +1936,8 @@
 
     self->subtitle_error = FALSE;
 
-<<<<<<< HEAD
     block_subtitle (self);
     block_video (self);
-=======
-    gst_pad_set_blocked_async_full (self->subtitle_block_pad, TRUE,
-        _pad_blocked_cb, self, NULL);
-
-    gst_pad_set_blocked_async_full (self->video_block_pad, TRUE,
-        _pad_blocked_cb, self, NULL);
->>>>>>> 1a7acdc9
     GST_SUBTITLE_OVERLAY_UNLOCK (self);
     gst_caps_unref (caps);
   }
@@ -2101,18 +1966,8 @@
   GST_SUBTITLE_OVERLAY_LOCK (self);
   self->subtitle_error = FALSE;
 
-<<<<<<< HEAD
   block_subtitle (self);
   block_video (self);
-=======
-  if (self->subtitle_block_pad)
-    gst_pad_set_blocked_async_full (self->subtitle_block_pad, TRUE,
-        _pad_blocked_cb, self, NULL);
-
-  if (self->video_block_pad)
-    gst_pad_set_blocked_async_full (self->video_block_pad, TRUE,
-        _pad_blocked_cb, self, NULL);
->>>>>>> 1a7acdc9
   GST_SUBTITLE_OVERLAY_UNLOCK (self);
 
   gst_object_unref (self);
@@ -2130,17 +1985,8 @@
     GST_SUBTITLE_OVERLAY_LOCK (self);
     self->subtitle_flush = TRUE;
     self->subtitle_error = FALSE;
-<<<<<<< HEAD
     block_subtitle (self);
     block_video (self);
-=======
-    if (self->subtitle_block_pad)
-      gst_pad_set_blocked_async_full (self->subtitle_block_pad, TRUE,
-          _pad_blocked_cb, self, NULL);
-    if (self->video_block_pad)
-      gst_pad_set_blocked_async_full (self->video_block_pad, TRUE,
-          _pad_blocked_cb, self, NULL);
->>>>>>> 1a7acdc9
     GST_SUBTITLE_OVERLAY_UNLOCK (self);
 
     gst_event_unref (event);
@@ -2235,11 +2081,7 @@
       GST_PAD_CAST (gst_proxy_pad_get_internal (GST_PROXY_PAD
           (self->video_sinkpad)));
   self->video_block_pad = proxypad;
-<<<<<<< HEAD
-
-=======
   gst_object_unref (proxypad);
->>>>>>> 1a7acdc9
   gst_element_add_pad (GST_ELEMENT_CAST (self), self->video_sinkpad);
 
   templ = gst_static_pad_template_get (&subtitle_sinktemplate);
