--- conflicted
+++ resolved
@@ -41,91 +41,6 @@
   PROP_USE_VOLUME,
 };
 
-<<<<<<< HEAD
-static void
-post_missing_element_message (GstPlaySinkAudioConvert * self,
-    const gchar * name)
-{
-  GstMessage *msg;
-
-  msg = gst_missing_element_message_new (GST_ELEMENT_CAST (self), name);
-  gst_element_post_message (GST_ELEMENT_CAST (self), msg);
-}
-
-static GstPadProbeReturn
-pad_blocked_cb (GstPad * pad, GstPadProbeType type, gpointer type_data,
-    gpointer user_data)
-{
-  GstPlaySinkAudioConvert *self = user_data;
-  GstPad *peer;
-  GstCaps *caps;
-  gboolean raw;
-
-  GST_PLAY_SINK_AUDIO_CONVERT_LOCK (self);
-  GST_DEBUG_OBJECT (self, "Pad blocked");
-
-  /* There must be a peer at this point */
-  peer = gst_pad_get_peer (self->sinkpad);
-  caps = gst_pad_get_current_caps (peer);
-  if (!caps)
-    caps = gst_pad_get_caps (peer, NULL);
-  gst_object_unref (peer);
-
-  raw = is_raw_caps (caps);
-  GST_DEBUG_OBJECT (self, "Caps %" GST_PTR_FORMAT " are raw: %d", caps, raw);
-  gst_caps_unref (caps);
-
-  if (raw == self->raw)
-    goto unblock;
-  self->raw = raw;
-
-  if (raw) {
-    GstBin *bin = GST_BIN_CAST (self);
-    GstElement *head = NULL, *prev = NULL;
-    GstPad *pad;
-
-    GST_DEBUG_OBJECT (self, "Creating raw conversion pipeline");
-
-    gst_ghost_pad_set_target (GST_GHOST_PAD_CAST (self->sinkpad), NULL);
-    gst_ghost_pad_set_target (GST_GHOST_PAD_CAST (self->srcpad), NULL);
-
-    if (self->use_converters) {
-      self->conv = gst_element_factory_make ("audioconvert", "paconv");
-      if (self->conv == NULL) {
-        post_missing_element_message (self, "audioconvert");
-        GST_ELEMENT_WARNING (self, CORE, MISSING_PLUGIN,
-            (_("Missing element '%s' - check your GStreamer installation."),
-                "audioconvert"), ("audio rendering might fail"));
-      } else {
-        gst_bin_add (bin, self->conv);
-        gst_element_sync_state_with_parent (self->conv);
-        prev = head = self->conv;
-      }
-
-      self->resample = gst_element_factory_make ("audioresample", "resample");
-      if (self->resample == NULL) {
-        post_missing_element_message (self, "audioresample");
-        GST_ELEMENT_WARNING (self, CORE, MISSING_PLUGIN,
-            (_("Missing element '%s' - check your GStreamer installation."),
-                "audioresample"), ("possibly a liboil version mismatch?"));
-      } else {
-        gst_bin_add (bin, self->resample);
-        gst_element_sync_state_with_parent (self->resample);
-        if (prev) {
-          if (!gst_element_link_pads_full (prev, "src", self->resample, "sink",
-                  GST_PAD_LINK_CHECK_TEMPLATE_CAPS))
-            goto link_failed;
-        } else {
-          head = self->resample;
-        }
-        prev = self->resample;
-      }
-    }
-
-    if (self->use_volume && self->volume) {
-      gst_bin_add (bin, gst_object_ref (self->volume));
-      gst_element_sync_state_with_parent (self->volume);
-=======
 static gboolean
 gst_play_sink_audio_convert_add_conversion_elements (GstPlaySinkAudioConvert *
     self)
@@ -150,7 +65,6 @@
         "audioresample", "resample");
     if (el) {
 
->>>>>>> 3df415d4
       if (prev) {
         if (!gst_element_link_pads_full (prev, "src", el, "sink",
                 GST_PAD_LINK_CHECK_TEMPLATE_CAPS))
@@ -171,167 +85,10 @@
     prev = el;
   }
 
-<<<<<<< HEAD
-unblock:
-  self->sink_proxypad_block_id = 0;
-  GST_PLAY_SINK_AUDIO_CONVERT_UNLOCK (self);
-
-  return GST_PAD_PROBE_REMOVE;
-
-link_failed:
-  {
-    GST_ELEMENT_ERROR (self, CORE, PAD,
-        (NULL), ("Failed to configure the audio converter."));
-    gst_ghost_pad_set_target (GST_GHOST_PAD_CAST (self->srcpad),
-        self->sink_proxypad);
-    self->sink_proxypad_block_id = 0;
-    GST_PLAY_SINK_AUDIO_CONVERT_UNLOCK (self);
-
-    return GST_PAD_PROBE_REMOVE;
-  }
-}
-
-static void
-block_proxypad (GstPlaySinkAudioConvert * self)
-{
-  if (self->sink_proxypad_block_id == 0) {
-    self->sink_proxypad_block_id =
-        gst_pad_add_probe (self->sink_proxypad, GST_PAD_PROBE_TYPE_BLOCK,
-        pad_blocked_cb, gst_object_ref (self),
-        (GDestroyNotify) gst_object_unref);
-  }
-}
-
-static void
-unblock_proxypad (GstPlaySinkAudioConvert * self)
-{
-  if (self->sink_proxypad_block_id != 0) {
-    gst_pad_remove_probe (self->sink_proxypad, self->sink_proxypad_block_id);
-    self->sink_proxypad_block_id = 0;
-  }
-}
-
-static gboolean
-gst_play_sink_audio_convert_sink_setcaps (GstPlaySinkAudioConvert * self,
-    GstCaps * caps)
-{
-  GstStructure *s;
-  const gchar *name;
-  gboolean reconfigure = FALSE;
-
-  GST_PLAY_SINK_AUDIO_CONVERT_LOCK (self);
-  s = gst_caps_get_structure (caps, 0);
-  name = gst_structure_get_name (s);
-
-  if (g_str_has_prefix (name, "audio/x-raw")) {
-    if (!self->raw && !gst_pad_is_blocked (self->sink_proxypad)) {
-      GST_DEBUG_OBJECT (self, "Changing caps from non-raw to raw");
-      reconfigure = TRUE;
-      block_proxypad (self);
-    }
-  } else {
-    if (self->raw && !gst_pad_is_blocked (self->sink_proxypad)) {
-      GST_DEBUG_OBJECT (self, "Changing caps from raw to non-raw");
-      reconfigure = TRUE;
-      block_proxypad (self);
-    }
-  }
-
-  /* Otherwise the setcaps below fails */
-  if (reconfigure) {
-    gst_ghost_pad_set_target (GST_GHOST_PAD_CAST (self->sinkpad), NULL);
-    gst_ghost_pad_set_target (GST_GHOST_PAD_CAST (self->srcpad), NULL);
-  }
-
-  GST_PLAY_SINK_AUDIO_CONVERT_UNLOCK (self);
-
-  GST_DEBUG_OBJECT (self, "Setting sink caps %" GST_PTR_FORMAT, caps);
-
-  return TRUE;
-}
-
-static gboolean
-gst_play_sink_audio_convert_sink_event (GstPad * pad, GstEvent * event)
-{
-  GstPlaySinkAudioConvert *self =
-      GST_PLAY_SINK_AUDIO_CONVERT (gst_pad_get_parent (pad));
-  gboolean ret;
-
-  switch (GST_EVENT_TYPE (event)) {
-    case GST_EVENT_CAPS:
-    {
-      GstCaps *caps;
-
-      gst_event_parse_caps (event, &caps);
-      ret = gst_play_sink_audio_convert_sink_setcaps (self, caps);
-      break;
-    }
-    default:
-      break;
-  }
-
-  ret = gst_proxy_pad_event_default (pad, gst_event_ref (event));
-
-  switch (GST_EVENT_TYPE (event)) {
-    case GST_EVENT_SEGMENT:
-      GST_PLAY_SINK_AUDIO_CONVERT_LOCK (self);
-      GST_DEBUG_OBJECT (self, "Segment before %" GST_SEGMENT_FORMAT,
-          &self->segment);
-      gst_event_copy_segment (event, &self->segment);
-      GST_DEBUG_OBJECT (self, "Segment after %" GST_SEGMENT_FORMAT,
-          &self->segment);
-      GST_PLAY_SINK_AUDIO_CONVERT_UNLOCK (self);
-      break;
-    case GST_EVENT_FLUSH_STOP:
-      GST_PLAY_SINK_AUDIO_CONVERT_LOCK (self);
-      GST_DEBUG_OBJECT (self, "Resetting segment");
-      gst_segment_init (&self->segment, GST_FORMAT_UNDEFINED);
-      GST_PLAY_SINK_AUDIO_CONVERT_UNLOCK (self);
-      break;
-    default:
-      break;
-  }
-
-  gst_event_unref (event);
-  gst_object_unref (self);
-
-  return ret;
-}
-
-static GstCaps *
-gst_play_sink_audio_convert_getcaps (GstPad * pad, GstCaps * filter)
-{
-  GstPlaySinkAudioConvert *self =
-      GST_PLAY_SINK_AUDIO_CONVERT (gst_pad_get_parent (pad));
-  GstCaps *ret;
-  GstPad *otherpad, *peer = NULL;
-
-  GST_PLAY_SINK_AUDIO_CONVERT_LOCK (self);
-  otherpad = gst_ghost_pad_get_target (GST_GHOST_PAD_CAST (pad));
-  GST_PLAY_SINK_AUDIO_CONVERT_UNLOCK (self);
-
-  if (otherpad) {
-    peer = gst_pad_get_peer (otherpad);
-    gst_object_unref (otherpad);
-    otherpad = NULL;
-  }
-
-  if (peer) {
-    ret = gst_pad_get_caps (peer, filter);
-    gst_object_unref (peer);
-  } else {
-    ret = (filter ? gst_caps_ref (filter) : gst_caps_new_any ());
-  }
-
-  gst_object_unref (self);
-
-  return ret;
-=======
   return TRUE;
 
 link_failed:
   return FALSE;
->>>>>>> 3df415d4
 }
 
 static void
@@ -349,16 +106,6 @@
 gst_play_sink_audio_convert_set_property (GObject * object, guint prop_id,
     const GValue * value, GParamSpec * pspec)
 {
-<<<<<<< HEAD
-  GstStateChangeReturn ret;
-  GstPlaySinkAudioConvert *self = GST_PLAY_SINK_AUDIO_CONVERT_CAST (element);
-
-  switch (transition) {
-    case GST_STATE_CHANGE_PAUSED_TO_READY:
-      GST_PLAY_SINK_AUDIO_CONVERT_LOCK (self);
-      unblock_proxypad (self);
-      GST_PLAY_SINK_AUDIO_CONVERT_UNLOCK (self);
-=======
   GstPlaySinkAudioConvert *self = GST_PLAY_SINK_AUDIO_CONVERT_CAST (object);
   gboolean v, changed = FALSE;
 
@@ -377,7 +124,6 @@
         self->use_volume = v;
         changed = TRUE;
       }
->>>>>>> 3df415d4
       break;
     default:
       break;
@@ -408,13 +154,6 @@
     case PROP_USE_VOLUME:
       g_value_set_boolean (value, self->use_volume);
       break;
-<<<<<<< HEAD
-    case GST_STATE_CHANGE_READY_TO_PAUSED:
-      GST_PLAY_SINK_AUDIO_CONVERT_LOCK (self);
-      unblock_proxypad (self);
-      GST_PLAY_SINK_AUDIO_CONVERT_UNLOCK (self);
-=======
->>>>>>> 3df415d4
     default:
       break;
   }
@@ -458,35 +197,7 @@
 {
   GstPlaySinkConvertBin *cbin = GST_PLAY_SINK_CONVERT_BIN (self);
 
-<<<<<<< HEAD
-  self->lock = g_mutex_new ();
-  gst_segment_init (&self->segment, GST_FORMAT_UNDEFINED);
-
-  templ = gst_static_pad_template_get (&sinktemplate);
-  self->sinkpad = gst_ghost_pad_new_no_target_from_template ("sink", templ);
-  gst_pad_set_event_function (self->sinkpad,
-      GST_DEBUG_FUNCPTR (gst_play_sink_audio_convert_sink_event));
-  gst_pad_set_getcaps_function (self->sinkpad,
-      GST_DEBUG_FUNCPTR (gst_play_sink_audio_convert_getcaps));
-
-  self->sink_proxypad =
-      GST_PAD_CAST (gst_proxy_pad_get_internal (GST_PROXY_PAD (self->sinkpad)));
-
-  gst_element_add_pad (GST_ELEMENT_CAST (self), self->sinkpad);
-  gst_object_unref (templ);
-
-  templ = gst_static_pad_template_get (&srctemplate);
-  self->srcpad = gst_ghost_pad_new_no_target_from_template ("src", templ);
-  gst_pad_set_getcaps_function (self->srcpad,
-      GST_DEBUG_FUNCPTR (gst_play_sink_audio_convert_getcaps));
-  gst_element_add_pad (GST_ELEMENT_CAST (self), self->srcpad);
-  gst_object_unref (templ);
-
-  gst_ghost_pad_set_target (GST_GHOST_PAD_CAST (self->srcpad),
-      self->sink_proxypad);
-=======
   cbin->audio = TRUE;
->>>>>>> 3df415d4
 
   /* FIXME: Only create this on demand but for now we need
    * it to always exist because of playsink's volume proxying
