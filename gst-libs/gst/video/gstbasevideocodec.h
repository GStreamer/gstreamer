/* GStreamer
 * Copyright (C) 2008 David Schleef <ds@schleef.org>
 *
 * This library is free software; you can redistribute it and/or
 * modify it under the terms of the GNU Library General Public
 * License as published by the Free Software Foundation; either
 * version 2 of the License, or (at your option) any later version.
 *
 * This library is distributed in the hope that it will be useful,
 * but WITHOUT ANY WARRANTY; without even the implied warranty of
 * MERCHANTABILITY or FITNESS FOR A PARTICULAR PURPOSE.  See the GNU
 * Library General Public License for more details.
 *
 * You should have received a copy of the GNU Library General Public
 * License along with this library; if not, write to the
 * Free Software Foundation, Inc., 59 Temple Place - Suite 330,
 * Boston, MA 02111-1307, USA.
 */

#ifndef _GST_BASE_VIDEO_CODEC_H_
#define _GST_BASE_VIDEO_CODEC_H_

#ifndef GST_USE_UNSTABLE_API
#warning "GstBaseVideoCodec is unstable API and may change in future."
#warning "You can define GST_USE_UNSTABLE_API to avoid this warning."
#endif

#include <gst/gst.h>
#include <gst/base/gstadapter.h>
#include <gst/video/video.h>
#include <gst/video/gstvideopool.h>
#include <gst/video/gstvideometa.h>

G_BEGIN_DECLS

#define GST_TYPE_BASE_VIDEO_CODEC \
  (gst_base_video_codec_get_type())
#define GST_BASE_VIDEO_CODEC(obj) \
  (G_TYPE_CHECK_INSTANCE_CAST((obj),GST_TYPE_BASE_VIDEO_CODEC,GstBaseVideoCodec))
#define GST_BASE_VIDEO_CODEC_CLASS(klass) \
  (G_TYPE_CHECK_CLASS_CAST((klass),GST_TYPE_BASE_VIDEO_CODEC,GstBaseVideoCodecClass))
#define GST_BASE_VIDEO_CODEC_GET_CLASS(obj) \
  (G_TYPE_INSTANCE_GET_CLASS((obj),GST_TYPE_BASE_VIDEO_CODEC,GstBaseVideoCodecClass))
#define GST_IS_BASE_VIDEO_CODEC(obj) \
  (G_TYPE_CHECK_INSTANCE_TYPE((obj),GST_TYPE_BASE_VIDEO_CODEC))
#define GST_IS_BASE_VIDEO_CODEC_CLASS(obj) \
  (G_TYPE_CHECK_CLASS_TYPE((klass),GST_TYPE_BASE_VIDEO_CODEC))

/**
 * GST_BASE_VIDEO_CODEC_SINK_NAME:
 *
 * The name of the templates for the sink pad.
 */
#define GST_BASE_VIDEO_CODEC_SINK_NAME    "sink"
/**
 * GST_BASE_VIDEO_CODEC_SRC_NAME:
 *
 * The name of the templates for the source pad.
 */
#define GST_BASE_VIDEO_CODEC_SRC_NAME     "src"

/**
 * GST_BASE_VIDEO_CODEC_SRC_PAD:
 * @obj: base video codec instance
 *
 * Gives the pointer to the source #GstPad object of the element.
 */
#define GST_BASE_VIDEO_CODEC_SRC_PAD(obj)         (((GstBaseVideoCodec *) (obj))->srcpad)

/**
 * GST_BASE_VIDEO_CODEC_SINK_PAD:
 * @obj: base video codec instance
 *
 * Gives the pointer to the sink #GstPad object of the element.
 */
#define GST_BASE_VIDEO_CODEC_SINK_PAD(obj)        (((GstBaseVideoCodec *) (obj))->sinkpad)

/**
 * GST_BASE_VIDEO_CODEC_FLOW_NEED_DATA:
 *
 * Returned while parsing to indicate more data is needed.
 */
#define GST_BASE_VIDEO_CODEC_FLOW_NEED_DATA GST_FLOW_CUSTOM_SUCCESS

<<<<<<< HEAD
#define GST_BASE_VIDEO_CODEC_STREAM_LOCK(codec) g_rec_mutex_lock (&GST_BASE_VIDEO_CODEC (codec)->stream_lock)
#define GST_BASE_VIDEO_CODEC_STREAM_UNLOCK(codec) g_rec_mutex_unlock (&GST_BASE_VIDEO_CODEC (codec)->stream_lock)
=======
/**
 * GST_BASE_VIDEO_CODEC_STREAM_LOCK:
 * @codec: video codec instance
 *
 * Obtain a lock to protect the codec function from concurrent access.
 *
 * Since: 0.10.22
 */
#define GST_BASE_VIDEO_CODEC_STREAM_LOCK(codec) g_static_rec_mutex_lock (&GST_BASE_VIDEO_CODEC (codec)->stream_lock)
/**
 * GST_BASE_VIDEO_CODEC_STREAM_UNLOCK:
 * @codec: video codec instance
 *
 * Release the lock that protects the codec function from concurrent access.
 *
 * Since: 0.10.22
 */
#define GST_BASE_VIDEO_CODEC_STREAM_UNLOCK(codec) g_static_rec_mutex_unlock (&GST_BASE_VIDEO_CODEC (codec)->stream_lock)
>>>>>>> d84d9894

typedef struct _GstVideoState GstVideoState;
typedef struct _GstVideoFrameState GstVideoFrameState;
typedef struct _GstBaseVideoCodec GstBaseVideoCodec;
typedef struct _GstBaseVideoCodecClass GstBaseVideoCodecClass;

<<<<<<< HEAD
/* GstVideoState is only used on the compressed video pad */
/**
 * GstVideoState:
 * @width: Width in pixels (including borders)
 * @height: Height in pixels (including borders)
 * @fps_n: Numerator of framerate
 * @fps_d: Denominator of framerate
 * @par_n: Numerator of Pixel Aspect Ratio
 * @par_d: Denominator of Pixel Aspect Ratio
 * @have_interlaced: The content of the @interlaced field is present and valid
 * @interlaced: %TRUE if the stream is interlaced
 * @top_field_first: %TRUE if the interlaced frame is top-field-first
 * @clean_width: Useful width of video in pixels (i.e. without borders)
 * @clean_height: Useful height of video in pixels (i.e. without borders)
 * @clean_offset_left: Horizontal offset (from the left) of useful region in pixels
 * @clean_offset_top: Vertical offset (from the top) of useful region in pixels
 * @bytes_per_picture: Size in bytes of each picture
 * @codec_data: Optional Codec Data for the stream
 *
 * Information about compressed video stream.
 * FIXME: Re-use GstVideoInfo for more fields.
=======
/**
 * GstVideoState:
 * @caps: The caps 
>>>>>>> d84d9894
 */
struct _GstVideoState
{
  GstCaps *caps;
  GstVideoFormat format;
  int width, height;
  int fps_n, fps_d;
  int par_n, par_d;

  gboolean have_interlaced;
  gboolean interlaced;
  gboolean top_field_first;

  int clean_width, clean_height;
  int clean_offset_left, clean_offset_top;

  int bytes_per_picture;

  GstBuffer *codec_data;
};

/**
 * GstVideoFrameState:
 * @decode_timestamp: Decoding timestamp (aka DTS)
 * @presentation_timestamp: Presentation timestamp (aka PTS)
 * @presentation_duration: Duration of frame
 * @system_frame_number: unique ID attributed when #GstVideoFrameState is
 *        created
 * @decode_frame_number: Decoded frame number, increases in decoding order
 * @presentation_frame_number: Presentation frame number, increases in
 *        presentation order.
 * @distance_from_sync: Distance of the frame from a sync point, in number
 *        of frames.
 * @is_sync_point: #TRUE if the frame is a synchronization point (like a
 *        keyframe)
 * @is_eos: #TRUE if the frame is the last one of a segment.
 * @decode_only: If #TRUE, the frame is only meant to be decoded but not
 *        pushed downstream
 * @sink_buffer: input buffer
 * @src_buffer: output buffer
 * @field_index: Number of fields since beginning of stream
 * @n_fields: Number of fields present in frame (default 2)
 * @coder_hook: Private data called with @coder_hook_destroy_notify
 * @coder_hook_destroy_notify: Called when frame is destroyed
 * @deadline: Target clock time for display (running time)
 * @force_keyframe: For encoders, if #TRUE a keyframe must be generated
 * @force_keyframe_headers: For encoders, if #TRUE new headers must be generated
 * @events: List of #GstEvent that must be pushed before the next @src_buffer
 *
 * State of a video frame going through the codec
 **/

struct _GstVideoFrameState
{
  /*< private >*/
  gint ref_count;

  /*< public >*/
  GstClockTime decode_timestamp;
  GstClockTime presentation_timestamp;
  GstClockTime presentation_duration;

  gint system_frame_number;
  gint decode_frame_number;
  gint presentation_frame_number;

  int distance_from_sync;
  gboolean is_sync_point;
  gboolean is_eos;

  /* Frames that should not be pushed downstream and are
   * not meant for display */
  gboolean decode_only;

  GstBuffer *sink_buffer;
  GstBuffer *src_buffer;

  int field_index;
  int n_fields;

  void *coder_hook;
  GDestroyNotify coder_hook_destroy_notify;

  GstClockTime deadline;

  gboolean force_keyframe;
  gboolean force_keyframe_headers;

  /* Events that should be pushed downstream *before*
   * the next src_buffer */
  GList *events;
};

/**
 * GstBaseVideoCodec:
 *
 * The opaque #GstBaseVideoCodec data structure.
 */
struct _GstBaseVideoCodec
{
  /*< private >*/
  GstElement      element;

  /*< protected >*/
  GstPad         *sinkpad;
  GstPad         *srcpad;

  /* protects all data processing, i.e. is locked
   * in the chain function, finish_frame and when
   * processing serialized events */
  GRecMutex stream_lock;

  guint64         system_frame_number;

<<<<<<< HEAD
  GList *frames;  /* Protected with OBJECT_LOCK */
  GstVideoState state;		/* Compressed video pad */
  GstVideoInfo info;		/* Raw video pad */
  GstSegment segment;
=======
  GList          *frames;  /* Protected with OBJECT_LOCK */
  GstVideoState   state;
  GstSegment      segment;
>>>>>>> d84d9894

  /* QoS properties */
  gdouble         proportion;
  GstClockTime    earliest_time;
  gboolean        discont;

  gint64          bytes;
  gint64          time;

  /* FIXME before moving to base */
  void           *padding[GST_PADDING_LARGE];
};

/**
 * GstBaseVideoCodecClass:
 *
 * The opaque #GstBaseVideoCodecClass data structure.
 */
struct _GstBaseVideoCodecClass
{
  /*< private >*/
  GstElementClass element_class;

  /* FIXME before moving to base */
  void *padding[GST_PADDING_LARGE];
};

GType gst_video_frame_state_get_type (void);
GType gst_base_video_codec_get_type (void);

void gst_base_video_codec_append_frame (GstBaseVideoCodec *codec, GstVideoFrameState *frame);
void gst_base_video_codec_remove_frame (GstBaseVideoCodec *codec, GstVideoFrameState *frame);

GstVideoFrameState * gst_base_video_codec_new_frame (GstBaseVideoCodec *base_video_codec);

GstVideoFrameState * gst_video_frame_state_ref (GstVideoFrameState * frame);
void                 gst_video_frame_state_unref (GstVideoFrameState * frame);

G_END_DECLS

#endif
<|MERGE_RESOLUTION|>--- conflicted
+++ resolved
@@ -82,10 +82,6 @@
  */
 #define GST_BASE_VIDEO_CODEC_FLOW_NEED_DATA GST_FLOW_CUSTOM_SUCCESS
 
-<<<<<<< HEAD
-#define GST_BASE_VIDEO_CODEC_STREAM_LOCK(codec) g_rec_mutex_lock (&GST_BASE_VIDEO_CODEC (codec)->stream_lock)
-#define GST_BASE_VIDEO_CODEC_STREAM_UNLOCK(codec) g_rec_mutex_unlock (&GST_BASE_VIDEO_CODEC (codec)->stream_lock)
-=======
 /**
  * GST_BASE_VIDEO_CODEC_STREAM_LOCK:
  * @codec: video codec instance
@@ -94,7 +90,7 @@
  *
  * Since: 0.10.22
  */
-#define GST_BASE_VIDEO_CODEC_STREAM_LOCK(codec) g_static_rec_mutex_lock (&GST_BASE_VIDEO_CODEC (codec)->stream_lock)
+#define GST_BASE_VIDEO_CODEC_STREAM_LOCK(codec) g_rec_mutex_lock (&GST_BASE_VIDEO_CODEC (codec)->stream_lock)
 /**
  * GST_BASE_VIDEO_CODEC_STREAM_UNLOCK:
  * @codec: video codec instance
@@ -103,15 +99,13 @@
  *
  * Since: 0.10.22
  */
-#define GST_BASE_VIDEO_CODEC_STREAM_UNLOCK(codec) g_static_rec_mutex_unlock (&GST_BASE_VIDEO_CODEC (codec)->stream_lock)
->>>>>>> d84d9894
+#define GST_BASE_VIDEO_CODEC_STREAM_UNLOCK(codec) g_rec_mutex_unlock (&GST_BASE_VIDEO_CODEC (codec)->stream_lock)
 
 typedef struct _GstVideoState GstVideoState;
 typedef struct _GstVideoFrameState GstVideoFrameState;
 typedef struct _GstBaseVideoCodec GstBaseVideoCodec;
 typedef struct _GstBaseVideoCodecClass GstBaseVideoCodecClass;
 
-<<<<<<< HEAD
 /* GstVideoState is only used on the compressed video pad */
 /**
  * GstVideoState:
@@ -133,11 +127,6 @@
  *
  * Information about compressed video stream.
  * FIXME: Re-use GstVideoInfo for more fields.
-=======
-/**
- * GstVideoState:
- * @caps: The caps 
->>>>>>> d84d9894
  */
 struct _GstVideoState
 {
@@ -252,16 +241,10 @@
 
   guint64         system_frame_number;
 
-<<<<<<< HEAD
   GList *frames;  /* Protected with OBJECT_LOCK */
   GstVideoState state;		/* Compressed video pad */
   GstVideoInfo info;		/* Raw video pad */
   GstSegment segment;
-=======
-  GList          *frames;  /* Protected with OBJECT_LOCK */
-  GstVideoState   state;
-  GstSegment      segment;
->>>>>>> d84d9894
 
   /* QoS properties */
   gdouble         proportion;
