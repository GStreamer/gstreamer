/*
 * GStreamer
 * Copyright (C) 2004, 2008 Wim Taymans <wim@fluendo.com>
 * Copyright (C) 2010 Sebastian Dröge <sebastian.droege@collabora.co.uk>
 * Copyright (C) 2014 Mathieu Duponchelle <mathieu.duponchelle@opencreed.com>
 * Copyright (C) 2014 Thibault Saunier <tsaunier@gnome.org>
 * Copyright (C) 2020 Seungha Yang <seungha@centricular.com>
 *
 * This library is free software; you can redistribute it and/or
 * modify it under the terms of the GNU Library General Public
 * License as published by the Free Software Foundation; either
 * version 2 of the License, or (at your option) any later version.
 *
 * This library is distributed in the hope that it will be useful,
 * but WITHOUT ANY WARRANTY; without even the implied warranty of
 * MERCHANTABILITY or FITNESS FOR A PARTICULAR PURPOSE.  See the GNU
 * Library General Public License for more details.
 *
 * You should have received a copy of the GNU Library General Public
 * License along with this library; if not, write to the
 * Free Software Foundation, Inc., 51 Franklin St, Fifth Floor,
 * Boston, MA 02110-1301, USA.
 */

/**
 * SECTION:element-d3d11compositorelement
 * @title: d3d11compositorelement
 *
 * A Direct3D11 based video compositing element.
 *
 * Since: 1.20
 *
 */

#ifdef HAVE_CONFIG_H
#include "config.h"
#endif

#include "gstd3d11compositor.h"
#include "gstd3d11converter.h"
#include "gstd3d11shader.h"
#include "gstd3d11pluginutils.h"
#include <string.h>
#include <wrl.h>

GST_DEBUG_CATEGORY_EXTERN (gst_d3d11_compositor_debug);
#define GST_CAT_DEFAULT gst_d3d11_compositor_debug

/* *INDENT-OFF* */
using namespace Microsoft::WRL;
/* *INDENT-ON* */

/**
 * GstD3D11CompositorBlendOperation:
 * @GST_D3D11_COMPOSITOR_BLEND_OP_ADD:
 *      Add source 1 and source 2
 * @GST_D3D11_COMPOSITOR_BLEND_OP_SUBTRACT:
 *      Subtract source 1 from source 2
 * @GST_D3D11_COMPOSITOR_BLEND_OP_REV_SUBTRACT:
 *      Subtract source 2 from source 1
 * @GST_D3D11_COMPOSITOR_BLEND_OP_MIN:
 *      Find the minimum of source 1 and source 2
 * @GST_D3D11_COMPOSITOR_BLEND_OP_MAX:
 *      Find the maximum of source 1 and source 2
 *
 * Since: 1.20
 */
GType
gst_d3d11_compositor_blend_operation_get_type (void)
{
  static GType blend_operation_type = 0;

  static const GEnumValue blend_operator[] = {
    {GST_D3D11_COMPOSITOR_BLEND_OP_ADD, "Add source and background",
        "add"},
    {GST_D3D11_COMPOSITOR_BLEND_OP_SUBTRACT,
          "Subtract source from background",
        "subtract"},
    {GST_D3D11_COMPOSITOR_BLEND_OP_REV_SUBTRACT,
          "Subtract background from source",
        "rev-subtract"},
    {GST_D3D11_COMPOSITOR_BLEND_OP_MIN,
        "Minimum of source and background", "min"},
    {GST_D3D11_COMPOSITOR_BLEND_OP_MAX,
        "Maximum of source and background", "max"},
    {0, NULL, NULL},
  };

  if (!blend_operation_type) {
    blend_operation_type =
        g_enum_register_static ("GstD3D11CompositorBlendOperation",
        blend_operator);
  }
  return blend_operation_type;
}

static GstD3D11CompositorBlendOperation
gst_d3d11_compositor_blend_operation_from_native (D3D11_BLEND_OP blend_op)
{
  switch (blend_op) {
    case D3D11_BLEND_OP_ADD:
      return GST_D3D11_COMPOSITOR_BLEND_OP_ADD;
    case D3D11_BLEND_OP_SUBTRACT:
      return GST_D3D11_COMPOSITOR_BLEND_OP_SUBTRACT;
    case D3D11_BLEND_OP_REV_SUBTRACT:
      return GST_D3D11_COMPOSITOR_BLEND_OP_REV_SUBTRACT;
    case D3D11_BLEND_OP_MIN:
      return GST_D3D11_COMPOSITOR_BLEND_OP_MIN;
    case D3D11_BLEND_OP_MAX:
      return GST_D3D11_COMPOSITOR_BLEND_OP_MAX;
    default:
      g_assert_not_reached ();
      break;
  }

  return GST_D3D11_COMPOSITOR_BLEND_OP_ADD;
}

static D3D11_BLEND_OP
gst_d3d11_compositor_blend_operation_to_native (GstD3D11CompositorBlendOperation
    op)
{
  switch (op) {
    case GST_D3D11_COMPOSITOR_BLEND_OP_ADD:
      return D3D11_BLEND_OP_ADD;
    case GST_D3D11_COMPOSITOR_BLEND_OP_SUBTRACT:
      return D3D11_BLEND_OP_SUBTRACT;
    case GST_D3D11_COMPOSITOR_BLEND_OP_REV_SUBTRACT:
      return D3D11_BLEND_OP_REV_SUBTRACT;
    case GST_D3D11_COMPOSITOR_BLEND_OP_MIN:
      return D3D11_BLEND_OP_MIN;
    case GST_D3D11_COMPOSITOR_BLEND_OP_MAX:
      return D3D11_BLEND_OP_MAX;
    default:
      g_assert_not_reached ();
      break;
  }

  return D3D11_BLEND_OP_ADD;
}

/**
 * GstD3D11CompositorBlend:
 * @GST_D3D11_COMPOSITOR_BLEND_ZERO:
 *      The blend factor is (0, 0, 0, 0). No pre-blend operation.
 * @GST_D3D11_COMPOSITOR_BLEND_ONE:
 *      The blend factor is (1, 1, 1, 1). No pre-blend operation.
 * @GST_D3D11_COMPOSITOR_BLEND_SRC_COLOR:
 *      The blend factor is (Rs, Gs, Bs, As),
 *      that is color data (RGB) from a pixel shader. No pre-blend operation.
 * @GST_D3D11_COMPOSITOR_BLEND_INV_SRC_COLOR:
 *      The blend factor is (1 - Rs, 1 - Gs, 1 - Bs, 1 - As),
 *      that is color data (RGB) from a pixel shader.
 *      The pre-blend operation inverts the data, generating 1 - RGB.
 * @GST_D3D11_COMPOSITOR_BLEND_SRC_ALPHA:
 *      The blend factor is (As, As, As, As),
 *      that is alpha data (A) from a pixel shader. No pre-blend operation.
 * @GST_D3D11_COMPOSITOR_BLEND_INV_SRC_ALPHA:
 *      The blend factor is ( 1 - As, 1 - As, 1 - As, 1 - As),
 *      that is alpha data (A) from a pixel shader.
 *      The pre-blend operation inverts the data, generating 1 - A.
 * @GST_D3D11_COMPOSITOR_BLEND_DEST_ALPHA:
 *      The blend factor is (Ad, Ad, Ad, Ad),
 *      that is alpha data from a render target. No pre-blend operation.
 * @GST_D3D11_COMPOSITOR_BLEND_INV_DEST_ALPHA:
 *      The blend factor is (1 - Ad, 1 - Ad, 1 - Ad, 1 - Ad),
 *      that is alpha data from a render target.
 *      The pre-blend operation inverts the data, generating 1 - A.
 * @GST_D3D11_COMPOSITOR_BLEND_DEST_COLOR:
 *      The blend factor is (Rd, Gd, Bd, Ad),
 *      that is color data from a render target. No pre-blend operation.
 * @GST_D3D11_COMPOSITOR_BLEND_INV_DEST_COLOR:
 *      The blend factor is (1 - Rd, 1 - Gd, 1 - Bd, 1 - Ad),
 *      that is color data from a render target.
 *      The pre-blend operation inverts the data, generating 1 - RGB.
 * @GST_D3D11_COMPOSITOR_BLEND_SRC_ALPHA_SAT:
 *      The blend factor is (f, f, f, 1); where f = min(As, 1 - Ad).
 *      The pre-blend operation clamps the data to 1 or less.
 * @GST_D3D11_COMPOSITOR_BLEND_BLEND_FACTOR:
 *      The blend factor is the blend factor set with
 *      ID3D11DeviceContext::OMSetBlendState. No pre-blend operation.
 * @GST_D3D11_COMPOSITOR_BLEND_INV_BLEND_FACTOR:
 *      The blend factor is the blend factor set with
 *      ID3D11DeviceContext::OMSetBlendState.
 *      The pre-blend operation inverts the blend factor,
 *      generating 1 - blend_factor.
 *
 * Since: 1.20
 */
GType
gst_d3d11_compositor_blend_get_type (void)
{
  static GType blend_type = 0;

  static const GEnumValue blend[] = {
    {GST_D3D11_COMPOSITOR_BLEND_ZERO,
        "The blend factor is (0, 0, 0, 0)", "zero"},
    {GST_D3D11_COMPOSITOR_BLEND_ONE,
        "The blend factor is (1, 1, 1, 1)", "one"},
    {GST_D3D11_COMPOSITOR_BLEND_SRC_COLOR,
        "The blend factor is (Rs, Gs, Bs, As)", "src-color"},
    {GST_D3D11_COMPOSITOR_BLEND_INV_SRC_COLOR,
          "The blend factor is (1 - Rs, 1 - Gs, 1 - Bs, 1 - As)",
        "inv-src-color"},
    {GST_D3D11_COMPOSITOR_BLEND_SRC_ALPHA,
        "The blend factor is (As, As, As, As)", "src-alpha"},
    {GST_D3D11_COMPOSITOR_BLEND_INV_SRC_ALPHA,
          "The blend factor is (1 - As, 1 - As, 1 - As, 1 - As)",
        "inv-src-alpha"},
    {GST_D3D11_COMPOSITOR_BLEND_DEST_ALPHA,
        "The blend factor is (Ad, Ad, Ad, Ad)", "dest-alpha"},
    {GST_D3D11_COMPOSITOR_BLEND_INV_DEST_ALPHA,
          "The blend factor is (1 - Ad, 1 - Ad, 1 - Ad, 1 - Ad)",
        "inv-dest-alpha"},
    {GST_D3D11_COMPOSITOR_BLEND_DEST_COLOR,
        "The blend factor is (Rd, Gd, Bd, Ad)", "dest-color"},
    {GST_D3D11_COMPOSITOR_BLEND_INV_DEST_COLOR,
          "The blend factor is (1 - Rd, 1 - Gd, 1 - Bd, 1 - Ad)",
        "inv-dest-color"},
    {GST_D3D11_COMPOSITOR_BLEND_SRC_ALPHA_SAT,
          "The blend factor is (f, f, f, 1); where f = min(As, 1 - Ad)",
        "src-alpha-sat"},
    {GST_D3D11_COMPOSITOR_BLEND_BLEND_FACTOR,
        "User defined blend factor", "blend-factor"},
    {GST_D3D11_COMPOSITOR_BLEND_INV_BLEND_FACTOR,
        "Inverse of user defined blend factor", "inv-blend-factor"},
    {0, NULL, NULL},
  };

  if (!blend_type) {
    blend_type = g_enum_register_static ("GstD3D11CompositorBlend", blend);
  }
  return blend_type;
}

static GstD3D11CompositorBlend
gst_d3d11_compositor_blend_from_native (D3D11_BLEND blend)
{
  switch (blend) {
    case D3D11_BLEND_ZERO:
      return GST_D3D11_COMPOSITOR_BLEND_ZERO;
    case D3D11_BLEND_ONE:
      return GST_D3D11_COMPOSITOR_BLEND_ONE;
    case D3D11_BLEND_SRC_COLOR:
      return GST_D3D11_COMPOSITOR_BLEND_SRC_COLOR;
    case D3D11_BLEND_INV_SRC_COLOR:
      return GST_D3D11_COMPOSITOR_BLEND_INV_SRC_COLOR;
    case D3D11_BLEND_SRC_ALPHA:
      return GST_D3D11_COMPOSITOR_BLEND_SRC_ALPHA;
    case D3D11_BLEND_INV_SRC_ALPHA:
      return GST_D3D11_COMPOSITOR_BLEND_INV_SRC_ALPHA;
    case D3D11_BLEND_DEST_ALPHA:
      return GST_D3D11_COMPOSITOR_BLEND_DEST_ALPHA;
    case D3D11_BLEND_INV_DEST_ALPHA:
      return GST_D3D11_COMPOSITOR_BLEND_INV_DEST_ALPHA;
    case D3D11_BLEND_DEST_COLOR:
      return GST_D3D11_COMPOSITOR_BLEND_DEST_COLOR;
    case D3D11_BLEND_INV_DEST_COLOR:
      return GST_D3D11_COMPOSITOR_BLEND_INV_DEST_COLOR;
    case D3D11_BLEND_SRC_ALPHA_SAT:
      return GST_D3D11_COMPOSITOR_BLEND_SRC_ALPHA_SAT;
    case D3D11_BLEND_BLEND_FACTOR:
      return GST_D3D11_COMPOSITOR_BLEND_BLEND_FACTOR;
    case D3D11_BLEND_INV_BLEND_FACTOR:
      return GST_D3D11_COMPOSITOR_BLEND_INV_BLEND_FACTOR;
    default:
      g_assert_not_reached ();
      break;
  }

  return GST_D3D11_COMPOSITOR_BLEND_ZERO;
}

static D3D11_BLEND
gst_d3d11_compositor_blend_to_native (GstD3D11CompositorBlend blend)
{
  switch (blend) {
    case GST_D3D11_COMPOSITOR_BLEND_ZERO:
      return D3D11_BLEND_ZERO;
    case GST_D3D11_COMPOSITOR_BLEND_ONE:
      return D3D11_BLEND_ONE;
    case GST_D3D11_COMPOSITOR_BLEND_SRC_COLOR:
      return D3D11_BLEND_SRC_COLOR;
    case GST_D3D11_COMPOSITOR_BLEND_INV_SRC_COLOR:
      return D3D11_BLEND_INV_SRC_COLOR;
    case GST_D3D11_COMPOSITOR_BLEND_SRC_ALPHA:
      return D3D11_BLEND_SRC_ALPHA;
    case GST_D3D11_COMPOSITOR_BLEND_INV_SRC_ALPHA:
      return D3D11_BLEND_INV_SRC_ALPHA;
    case GST_D3D11_COMPOSITOR_BLEND_DEST_ALPHA:
      return D3D11_BLEND_DEST_ALPHA;
    case GST_D3D11_COMPOSITOR_BLEND_INV_DEST_ALPHA:
      return D3D11_BLEND_INV_DEST_ALPHA;
    case GST_D3D11_COMPOSITOR_BLEND_DEST_COLOR:
      return D3D11_BLEND_DEST_COLOR;
    case GST_D3D11_COMPOSITOR_BLEND_INV_DEST_COLOR:
      return D3D11_BLEND_INV_DEST_COLOR;
    case GST_D3D11_COMPOSITOR_BLEND_SRC_ALPHA_SAT:
      return D3D11_BLEND_SRC_ALPHA_SAT;
    case GST_D3D11_COMPOSITOR_BLEND_BLEND_FACTOR:
      return D3D11_BLEND_BLEND_FACTOR;
    case GST_D3D11_COMPOSITOR_BLEND_INV_BLEND_FACTOR:
      return D3D11_BLEND_INV_BLEND_FACTOR;
    default:
      g_assert_not_reached ();
      break;
  }

  return D3D11_BLEND_ZERO;
}

/**
 * GstD3D11CompositorBackground:
 *
 * Background mode
 *
 * Since: 1.20
 */
GType
gst_d3d11_compositor_background_get_type (void)
{
  static GType compositor_background_type = 0;

  static const GEnumValue compositor_background[] = {
    {GST_D3D11_COMPOSITOR_BACKGROUND_CHECKER, "Checker pattern", "checker"},
    {GST_D3D11_COMPOSITOR_BACKGROUND_BLACK, "Black", "black"},
    {GST_D3D11_COMPOSITOR_BACKGROUND_WHITE, "White", "white"},
    {GST_D3D11_COMPOSITOR_BACKGROUND_TRANSPARENT,
        "Transparent Background to enable further compositing", "transparent"},
    {0, NULL, NULL},
  };

  if (!compositor_background_type) {
    compositor_background_type =
        g_enum_register_static ("GstD3D11CompositorBackground",
        compositor_background);
  }
  return compositor_background_type;
}

/**
 * GstD3D11CompositorSizingPolicy:
 *
 * Sizing policy
 *
 * Since: 1.20
 */
GType
gst_d3d11_compositor_sizing_policy_get_type (void)
{
  static GType sizing_policy_type = 0;

  static const GEnumValue sizing_polices[] = {
    {GST_D3D11_COMPOSITOR_SIZING_POLICY_NONE,
        "None: Image is scaled to fill configured destination rectangle without "
          "padding or keeping the aspect ratio", "none"},
    {GST_D3D11_COMPOSITOR_SIZING_POLICY_KEEP_ASPECT_RATIO,
          "Keep Aspect Ratio: Image is scaled to fit destination rectangle "
          "specified by GstCompositorPad:{xpos, ypos, width, height} "
          "with preserved aspect ratio. Resulting image will be centered in "
          "the destination rectangle with padding if necessary",
        "keep-aspect-ratio"},
    {0, NULL, NULL},
  };

  if (!sizing_policy_type) {
    sizing_policy_type =
        g_enum_register_static ("GstD3D11CompositorSizingPolicy",
        sizing_polices);
  }
  return sizing_policy_type;
}

/* *INDENT-OFF* */
static const gchar checker_vs_src[] =
    "struct VS_INPUT\n"
    "{\n"
    "  float4 Position : POSITION;\n"
    "};\n"
    "\n"
    "struct VS_OUTPUT\n"
    "{\n"
    "  float4 Position: SV_POSITION;\n"
    "};\n"
    "\n"
    "VS_OUTPUT main(VS_INPUT input)\n"
    "{\n"
    "  return input;\n"
    "}\n";

static const gchar checker_ps_src[] =
    "static const float blocksize = 8.0;\n"
    "static const float4 high = float4(0.667, 0.667, 0.667, 1.0);\n"
    "static const float4 low = float4(0.333, 0.333, 0.333, 1.0);\n"
    "struct PS_INPUT\n"
    "{\n"
    "  float4 Position: SV_POSITION;\n"
    "};\n"
    "struct PS_OUTPUT\n"
    "{\n"
    "  float4 Plane: SV_TARGET;\n"
    "};\n"
    "PS_OUTPUT main(PS_INPUT input)\n"
    "{\n"
    "  PS_OUTPUT output;\n"
    "  if ((input.Position.x % (blocksize * 2.0)) >= blocksize) {\n"
    "    if ((input.Position.y % (blocksize * 2.0)) >= blocksize)\n"
    "      output.Plane = low;\n"
    "    else\n"
    "      output.Plane = high;\n"
    "  } else {\n"
    "    if ((input.Position.y % (blocksize * 2.0)) < blocksize)\n"
    "      output.Plane = low;\n"
    "    else\n"
    "      output.Plane = high;\n"
    "  }\n"
    "  return output;\n"
    "}\n";
/* *INDENT-ON* */

/**
 * GstD3D11CompositorPad:
 *
 * Since: 1.20
 */
struct _GstD3D11CompositorPad
{
  GstVideoAggregatorConvertPad parent;

  GstD3D11Converter *convert;

  GstBufferPool *fallback_pool;
  GstBuffer *fallback_buf;

  gboolean position_updated;
  gboolean alpha_updated;
  gboolean blend_desc_updated;
  ID3D11BlendState *blend;

  /* properties */
  gint xpos;
  gint ypos;
  gint width;
  gint height;
  gdouble alpha;
  D3D11_RENDER_TARGET_BLEND_DESC desc;
  gfloat blend_factor[4];
  GstD3D11CompositorSizingPolicy sizing_policy;

  GstStructure* crop_properties;
  gboolean      apply_crop;
<<<<<<< HEAD
  gint   crop_left;
  gint   crop_right;
  gint   crop_top;
  gint   crop_bottom;
=======
>>>>>>> 1009147c
};

struct _GstD3D11Compositor
{
  GstVideoAggregator parent;

  GstD3D11Device *device;

  GstBufferPool *fallback_pool;
  GstBuffer *fallback_buf;

  GstD3D11Quad *checker_background;
  D3D11_VIEWPORT viewport;

  gboolean reconfigured;

  /* properties */
  gint adapter;
  GstD3D11CompositorBackground background;
};

enum
{
  PROP_PAD_0,
  PROP_PAD_XPOS,
  PROP_PAD_YPOS,
  PROP_PAD_WIDTH,
  PROP_PAD_HEIGHT,
  PROP_PAD_ALPHA,
  PROP_PAD_BLEND_OP_RGB,
  PROP_PAD_BLEND_OP_ALPHA,
  PROP_PAD_BLEND_SRC_RGB,
  PROP_PAD_BLEND_SRC_ALPHA,
  PROP_PAD_BLEND_DEST_RGB,
  PROP_PAD_BLEND_DEST_ALPHA,
  PROP_PAD_BLEND_FACTOR_RED,
  PROP_PAD_BLEND_FACTOR_GREEN,
  PROP_PAD_BLEND_FACTOR_BLUE,
  PROP_PAD_BLEND_FACTOR_ALPHA,
  PROP_PAD_SIZING_POLICY,
  PROP_PAD_CROP,
};

#define DEFAULT_PAD_XPOS   0
#define DEFAULT_PAD_YPOS   0
#define DEFAULT_PAD_WIDTH  0
#define DEFAULT_PAD_HEIGHT 0
#define DEFAULT_PAD_ALPHA  1.0
#define DEFAULT_PAD_BLEND_OP_RGB GST_D3D11_COMPOSITOR_BLEND_OP_ADD
#define DEFAULT_PAD_BLEND_OP_ALPHA GST_D3D11_COMPOSITOR_BLEND_OP_ADD
#define DEFAULT_PAD_BLEND_SRC_RGB GST_D3D11_COMPOSITOR_BLEND_SRC_ALPHA
#define DEFAULT_PAD_BLEND_SRC_ALPHA GST_D3D11_COMPOSITOR_BLEND_ONE
#define DEFAULT_PAD_BLEND_DEST_RGB GST_D3D11_COMPOSITOR_BLEND_INV_SRC_ALPHA
#define DEFAULT_PAD_BLEND_DEST_ALPHA GST_D3D11_COMPOSITOR_BLEND_INV_SRC_ALPHA
#define DEFAULT_PAD_SIZING_POLICY GST_D3D11_COMPOSITOR_SIZING_POLICY_NONE

static void gst_d3d11_compositor_pad_set_property (GObject * object,
    guint prop_id, const GValue * value, GParamSpec * pspec);
static void gst_d3d11_compositor_pad_get_property (GObject * object,
    guint prop_id, GValue * value, GParamSpec * pspec);
static gboolean
gst_d3d11_compositor_pad_prepare_frame (GstVideoAggregatorPad * pad,
    GstVideoAggregator * vagg, GstBuffer * buffer,
    GstVideoFrame * prepared_frame);
static void
gst_d3d11_compositor_pad_clean_frame (GstVideoAggregatorPad * pad,
    GstVideoAggregator * vagg, GstVideoFrame * prepared_frame);
static void
gst_d3d11_compositor_pad_init_blend_options (GstD3D11CompositorPad * pad);

#define gst_d3d11_compositor_pad_parent_class parent_pad_class
G_DEFINE_TYPE (GstD3D11CompositorPad, gst_d3d11_compositor_pad,
    GST_TYPE_VIDEO_AGGREGATOR_PAD);

static void
gst_d3d11_compositor_pad_class_init (GstD3D11CompositorPadClass * klass)
{
  GObjectClass *gobject_class = G_OBJECT_CLASS (klass);
  GstVideoAggregatorPadClass *vaggpadclass =
      GST_VIDEO_AGGREGATOR_PAD_CLASS (klass);

  gobject_class->set_property = gst_d3d11_compositor_pad_set_property;
  gobject_class->get_property = gst_d3d11_compositor_pad_get_property;

  g_object_class_install_property(gobject_class,
      PROP_PAD_CROP,
      g_param_spec_boxed("crop", "crop properties",
          "provide left,right,top,bottom coordinates",
          GST_TYPE_STRUCTURE,
          (GParamFlags)(G_PARAM_READWRITE | GST_PARAM_CONTROLLABLE | G_PARAM_STATIC_STRINGS)));

  g_object_class_install_property (gobject_class, PROP_PAD_XPOS,
      g_param_spec_int ("xpos", "X Position", "X position of the picture",
          G_MININT, G_MAXINT, DEFAULT_PAD_XPOS,
          (GParamFlags) (G_PARAM_READWRITE | GST_PARAM_CONTROLLABLE |
              G_PARAM_STATIC_STRINGS)));

  g_object_class_install_property (gobject_class, PROP_PAD_YPOS,
      g_param_spec_int ("ypos", "Y Position", "Y position of the picture",
          G_MININT, G_MAXINT, DEFAULT_PAD_YPOS,
          (GParamFlags) (G_PARAM_READWRITE | GST_PARAM_CONTROLLABLE |
              G_PARAM_STATIC_STRINGS)));

  g_object_class_install_property (gobject_class, PROP_PAD_WIDTH,
      g_param_spec_int ("width", "Width", "Width of the picture",
          G_MININT, G_MAXINT, DEFAULT_PAD_WIDTH,
          (GParamFlags) (G_PARAM_READWRITE | GST_PARAM_CONTROLLABLE |
              G_PARAM_STATIC_STRINGS)));

  g_object_class_install_property (gobject_class, PROP_PAD_HEIGHT,
      g_param_spec_int ("height", "Height", "Height of the picture",
          G_MININT, G_MAXINT, DEFAULT_PAD_HEIGHT,
          (GParamFlags) (G_PARAM_READWRITE | GST_PARAM_CONTROLLABLE |
              G_PARAM_STATIC_STRINGS)));

  g_object_class_install_property (gobject_class, PROP_PAD_ALPHA,
      g_param_spec_double ("alpha", "Alpha", "Alpha of the picture", 0.0, 1.0,
          DEFAULT_PAD_ALPHA,
          (GParamFlags) (G_PARAM_READWRITE | GST_PARAM_CONTROLLABLE |
              G_PARAM_STATIC_STRINGS)));

  g_object_class_install_property (gobject_class, PROP_PAD_BLEND_OP_RGB,
      g_param_spec_enum ("blend-op-rgb", "Blend Operation RGB",
          "Blend equation for RGB", GST_TYPE_D3D11_COMPOSITOR_BLEND_OPERATION,
          DEFAULT_PAD_BLEND_OP_RGB,
          (GParamFlags) (G_PARAM_READWRITE | GST_PARAM_CONTROLLABLE |
              G_PARAM_STATIC_STRINGS)));

  g_object_class_install_property (gobject_class, PROP_PAD_BLEND_OP_ALPHA,
      g_param_spec_enum ("blend-op-alpha", "Blend Operation Alpha",
          "Blend equation for alpha", GST_TYPE_D3D11_COMPOSITOR_BLEND_OPERATION,
          DEFAULT_PAD_BLEND_OP_ALPHA,
          (GParamFlags) (G_PARAM_READWRITE | GST_PARAM_CONTROLLABLE |
              G_PARAM_STATIC_STRINGS)));

  g_object_class_install_property (gobject_class,
      PROP_PAD_BLEND_SRC_RGB,
      g_param_spec_enum ("blend-src-rgb", "Blend Source RGB",
          "Blend factor for source RGB",
          GST_TYPE_D3D11_COMPOSITOR_BLEND,
          DEFAULT_PAD_BLEND_SRC_RGB,
          (GParamFlags) (G_PARAM_READWRITE | GST_PARAM_CONTROLLABLE |
              G_PARAM_STATIC_STRINGS)));

  g_object_class_install_property (gobject_class,
      PROP_PAD_BLEND_SRC_ALPHA,
      g_param_spec_enum ("blend-src-alpha",
          "Blend Source Alpha",
          "Blend factor for source alpha, \"*-color\" values are not allowed",
          GST_TYPE_D3D11_COMPOSITOR_BLEND,
          DEFAULT_PAD_BLEND_SRC_ALPHA,
          (GParamFlags) (G_PARAM_READWRITE | GST_PARAM_CONTROLLABLE |
              G_PARAM_STATIC_STRINGS)));

  g_object_class_install_property (gobject_class,
      PROP_PAD_BLEND_DEST_RGB,
      g_param_spec_enum ("blend-dest-rgb",
          "Blend Destination RGB",
          "Blend factor for destination RGB",
          GST_TYPE_D3D11_COMPOSITOR_BLEND,
          DEFAULT_PAD_BLEND_DEST_RGB,
          (GParamFlags) (G_PARAM_READWRITE | GST_PARAM_CONTROLLABLE |
              G_PARAM_STATIC_STRINGS)));

  g_object_class_install_property (gobject_class,
      PROP_PAD_BLEND_DEST_ALPHA,
      g_param_spec_enum ("blend-dest-alpha",
          "Blend Destination Alpha",
          "Blend factor for destination alpha, "
          "\"*-color\" values are not allowed",
          GST_TYPE_D3D11_COMPOSITOR_BLEND,
          DEFAULT_PAD_BLEND_DEST_ALPHA,
          (GParamFlags) (G_PARAM_READWRITE | GST_PARAM_CONTROLLABLE |
              G_PARAM_STATIC_STRINGS)));

  g_object_class_install_property (gobject_class, PROP_PAD_BLEND_FACTOR_RED,
      g_param_spec_float ("blend-factor-red", "Blend Factor Red",
          "Blend factor for red component "
          "when blend type is \"blend-factor\" or \"inv-blend-factor\"",
          0.0, 1.0, 1.0,
          (GParamFlags) (G_PARAM_READWRITE | GST_PARAM_CONTROLLABLE |
              G_PARAM_STATIC_STRINGS)));

  g_object_class_install_property (gobject_class, PROP_PAD_BLEND_FACTOR_GREEN,
      g_param_spec_float ("blend-factor-green", "Blend Factor Green",
          "Blend factor for green component "
          "when blend type is \"blend-factor\" or \"inv-blend-factor\"",
          0.0, 1.0, 1.0,
          (GParamFlags) (G_PARAM_READWRITE | GST_PARAM_CONTROLLABLE |
              G_PARAM_STATIC_STRINGS)));

  g_object_class_install_property (gobject_class, PROP_PAD_BLEND_FACTOR_BLUE,
      g_param_spec_float ("blend-factor-blue", "Blend Factor Blue",
          "Blend factor for blue component "
          "when blend type is \"blend-factor\" or \"inv-blend-factor\"",
          0.0, 1.0, 1.0,
          (GParamFlags) (G_PARAM_READWRITE | GST_PARAM_CONTROLLABLE |
              G_PARAM_STATIC_STRINGS)));

  g_object_class_install_property (gobject_class, PROP_PAD_BLEND_FACTOR_ALPHA,
      g_param_spec_float ("blend-factor-alpha", "Blend Factor Alpha",
          "Blend factor for alpha component "
          "when blend type is \"blend-factor\" or \"inv-blend-factor\"",
          0.0, 1.0, 1.0,
          (GParamFlags) (G_PARAM_READWRITE | GST_PARAM_CONTROLLABLE |
              G_PARAM_STATIC_STRINGS)));

  g_object_class_install_property (gobject_class, PROP_PAD_SIZING_POLICY,
      g_param_spec_enum ("sizing-policy", "Sizing policy",
          "Sizing policy to use for image scaling",
          GST_TYPE_D3D11_COMPOSITOR_SIZING_POLICY, DEFAULT_PAD_SIZING_POLICY,
          (GParamFlags) (G_PARAM_READWRITE | GST_PARAM_CONTROLLABLE |
              G_PARAM_STATIC_STRINGS)));


  vaggpadclass->prepare_frame =
      GST_DEBUG_FUNCPTR (gst_d3d11_compositor_pad_prepare_frame);
  vaggpadclass->clean_frame =
      GST_DEBUG_FUNCPTR (gst_d3d11_compositor_pad_clean_frame);

  gst_type_mark_as_plugin_api (GST_TYPE_D3D11_COMPOSITOR_BLEND,
      (GstPluginAPIFlags) 0);
  gst_type_mark_as_plugin_api (GST_TYPE_D3D11_COMPOSITOR_BLEND_OPERATION,
      (GstPluginAPIFlags) 0);
  gst_type_mark_as_plugin_api (GST_TYPE_D3D11_COMPOSITOR_SIZING_POLICY,
      (GstPluginAPIFlags) 0);
}

static void
gst_d3d11_compositor_pad_init (GstD3D11CompositorPad * pad)
{
  pad->xpos = DEFAULT_PAD_XPOS;
  pad->ypos = DEFAULT_PAD_YPOS;
  pad->width = DEFAULT_PAD_WIDTH;
  pad->height = DEFAULT_PAD_HEIGHT;
  pad->alpha = DEFAULT_PAD_ALPHA;
  pad->sizing_policy = DEFAULT_PAD_SIZING_POLICY;
<<<<<<< HEAD
  pad->crop_properties = NULL;//gst_structure_from_string("props,left=200,right=200,top=300,bottom=300", NULL);
  pad->crop_left = -1;
  pad->crop_right = -1;
  pad->crop_top = -1;
  pad->crop_bottom = -1;
=======
  pad->crop_properties = gst_structure_from_string("props,left=200,right=200,top=300,bottom=300", NULL);
>>>>>>> 1009147c
  pad->apply_crop = FALSE;
  gst_d3d11_compositor_pad_init_blend_options (pad);
}

static void
gst_d3d11_compositor_pad_update_blend_function (GstD3D11CompositorPad * pad,
    D3D11_BLEND * value, GstD3D11CompositorBlend new_value)
{
  D3D11_BLEND temp = gst_d3d11_compositor_blend_to_native (new_value);

  if (temp == *value)
    return;

  *value = temp;
  pad->blend_desc_updated = TRUE;
}

static void
gst_d3d11_compositor_pad_update_blend_equation (GstD3D11CompositorPad * pad,
    D3D11_BLEND_OP * value, GstD3D11CompositorBlendOperation new_value)
{
  D3D11_BLEND_OP temp =
      gst_d3d11_compositor_blend_operation_to_native (new_value);

  if (temp == *value)
    return;

  *value = temp;
  pad->blend_desc_updated = TRUE;
}

static void
gst_d3d11_compositor_pad_set_property (GObject * object, guint prop_id,
    const GValue * value, GParamSpec * pspec)
{
  GstD3D11CompositorPad *pad = GST_D3D11_COMPOSITOR_PAD (object);

  switch (prop_id) {
    case PROP_PAD_XPOS:
      pad->xpos = g_value_get_int (value);
      pad->position_updated = TRUE;
      break;
    case PROP_PAD_YPOS:
      pad->ypos = g_value_get_int (value);
      pad->position_updated = TRUE;
      break;
    case PROP_PAD_WIDTH:
      pad->width = g_value_get_int (value);
      pad->position_updated = TRUE;
      break;
    case PROP_PAD_HEIGHT:
      pad->height = g_value_get_int (value);
      pad->position_updated = TRUE;
      break;
    case PROP_PAD_ALPHA:
    {
      gdouble alpha = g_value_get_double (value);
      if (pad->alpha != alpha) {
        pad->alpha_updated = TRUE;
        pad->alpha = alpha;
      }
      break;
    }
    case PROP_PAD_BLEND_OP_RGB:
      gst_d3d11_compositor_pad_update_blend_equation (pad, &pad->desc.BlendOp,
          (GstD3D11CompositorBlendOperation) g_value_get_enum (value));
      break;
    case PROP_PAD_BLEND_OP_ALPHA:
      gst_d3d11_compositor_pad_update_blend_equation (pad,
          &pad->desc.BlendOpAlpha,
          (GstD3D11CompositorBlendOperation) g_value_get_enum (value));
      break;
    case PROP_PAD_BLEND_SRC_RGB:
      gst_d3d11_compositor_pad_update_blend_function (pad, &pad->desc.SrcBlend,
          (GstD3D11CompositorBlend) g_value_get_enum (value));
      break;
    case PROP_PAD_BLEND_SRC_ALPHA:
    {
      GstD3D11CompositorBlend blend =
          (GstD3D11CompositorBlend) g_value_get_enum (value);
      if (blend == GST_D3D11_COMPOSITOR_BLEND_SRC_COLOR ||
          blend == GST_D3D11_COMPOSITOR_BLEND_INV_SRC_COLOR ||
          blend == GST_D3D11_COMPOSITOR_BLEND_DEST_COLOR ||
          blend == GST_D3D11_COMPOSITOR_BLEND_INV_DEST_COLOR) {
        g_warning ("%d is not allowed for %s", blend, pspec->name);
      } else {
        gst_d3d11_compositor_pad_update_blend_function (pad,
            &pad->desc.SrcBlendAlpha, blend);
      }
      break;
    }
    case PROP_PAD_BLEND_DEST_RGB:
      gst_d3d11_compositor_pad_update_blend_function (pad, &pad->desc.DestBlend,
          (GstD3D11CompositorBlend) g_value_get_enum (value));
      break;
    case PROP_PAD_BLEND_DEST_ALPHA:
    {
      GstD3D11CompositorBlend blend =
          (GstD3D11CompositorBlend) g_value_get_enum (value);
      if (blend == GST_D3D11_COMPOSITOR_BLEND_SRC_COLOR ||
          blend == GST_D3D11_COMPOSITOR_BLEND_INV_SRC_COLOR ||
          blend == GST_D3D11_COMPOSITOR_BLEND_DEST_COLOR ||
          blend == GST_D3D11_COMPOSITOR_BLEND_INV_DEST_COLOR) {
        g_warning ("%d is not allowed for %s", blend, pspec->name);
      } else {
        gst_d3d11_compositor_pad_update_blend_function (pad,
            &pad->desc.DestBlendAlpha, blend);
      }
      break;
    }
    case PROP_PAD_BLEND_FACTOR_RED:
      pad->blend_factor[0] = g_value_get_float (value);
      break;
    case PROP_PAD_BLEND_FACTOR_GREEN:
      pad->blend_factor[1] = g_value_get_float (value);
      break;
    case PROP_PAD_BLEND_FACTOR_BLUE:
      pad->blend_factor[2] = g_value_get_float (value);
      break;
    case PROP_PAD_BLEND_FACTOR_ALPHA:
      pad->blend_factor[3] = g_value_get_float (value);
      break;
    case PROP_PAD_SIZING_POLICY:
      pad->sizing_policy =
          (GstD3D11CompositorSizingPolicy) g_value_get_enum (value);
      pad->position_updated = TRUE;
      break;
    case PROP_PAD_CROP:
    {
        GST_DEBUG_OBJECT(pad, "setting crop parameters");
<<<<<<< HEAD
        if (pad->crop_properties != NULL)
        {
            gst_structure_free(pad->crop_properties);
            pad->crop_properties = NULL;
        }            
        pad->crop_properties =
            gst_structure_copy(gst_value_get_structure(value));
=======
        int left;
        int right;
        int top;
        int bottom;
        if (pad->crop_properties)
            gst_structure_free(pad->crop_properties);
        pad->crop_properties =
            gst_structure_copy(gst_value_get_structure(value));
        pad->apply_crop = TRUE;
>>>>>>> 1009147c
        if (pad->convert != NULL)
        {
            int left, right, top, bottom;
            RECT rect;

            gst_structure_get_int(pad->crop_properties, "left", &left);
            gst_structure_get_int(pad->crop_properties, "right", &right);
            gst_structure_get_int(pad->crop_properties, "top", &top);
            gst_structure_get_int(pad->crop_properties, "bottom", &bottom);
            rect.left = left;
            rect.top = top;
            rect.right = right;
            rect.bottom = bottom;
<<<<<<< HEAD
            pad->crop_left = left;
            pad->crop_top = top;
            pad->crop_right = right;
            pad->crop_bottom = bottom;
            gst_d3d11_converter_update_src_rect(pad->convert, &rect);
            gst_structure_free(pad->crop_properties);
            pad->crop_properties = NULL;
        }
        pad->apply_crop = TRUE;
=======
            gst_d3d11_converter_update_src_rect(pad->convert, &rect);
        }
>>>>>>> 1009147c
        break;
    }

    default:
      G_OBJECT_WARN_INVALID_PROPERTY_ID (object, prop_id, pspec);
      break;
  }
}

static void
gst_d3d11_compositor_pad_get_property (GObject * object, guint prop_id,
    GValue * value, GParamSpec * pspec)
{
  GstD3D11CompositorPad *pad = GST_D3D11_COMPOSITOR_PAD (object);

  switch (prop_id) {
    case PROP_PAD_XPOS:
      g_value_set_int (value, pad->xpos);
      break;
    case PROP_PAD_YPOS:
      g_value_set_int (value, pad->ypos);
      break;
    case PROP_PAD_WIDTH:
      g_value_set_int (value, pad->width);
      break;
    case PROP_PAD_HEIGHT:
      g_value_set_int (value, pad->height);
      break;
    case PROP_PAD_ALPHA:
      g_value_set_double (value, pad->alpha);
      break;
    case PROP_PAD_BLEND_OP_RGB:
      g_value_set_enum (value,
          gst_d3d11_compositor_blend_operation_from_native (pad->desc.BlendOp));
      break;
    case PROP_PAD_BLEND_OP_ALPHA:
      g_value_set_enum (value,
          gst_d3d11_compositor_blend_operation_from_native (pad->
              desc.BlendOpAlpha));
      break;
    case PROP_PAD_BLEND_SRC_RGB:
      g_value_set_enum (value,
          gst_d3d11_compositor_blend_from_native (pad->desc.SrcBlend));
      break;
    case PROP_PAD_BLEND_SRC_ALPHA:
      g_value_set_enum (value,
          gst_d3d11_compositor_blend_from_native (pad->desc.SrcBlendAlpha));
      break;
    case PROP_PAD_BLEND_DEST_RGB:
      g_value_set_enum (value,
          gst_d3d11_compositor_blend_from_native (pad->desc.DestBlend));
      break;
    case PROP_PAD_BLEND_DEST_ALPHA:
      g_value_set_enum (value,
          gst_d3d11_compositor_blend_from_native (pad->desc.DestBlendAlpha));
      break;
    case PROP_PAD_BLEND_FACTOR_RED:
      g_value_set_float (value, pad->blend_factor[0]);
      break;
    case PROP_PAD_BLEND_FACTOR_GREEN:
      g_value_set_float (value, pad->blend_factor[1]);
      break;
    case PROP_PAD_BLEND_FACTOR_BLUE:
      g_value_set_float (value, pad->blend_factor[2]);
      break;
    case PROP_PAD_BLEND_FACTOR_ALPHA:
      g_value_set_float (value, pad->blend_factor[3]);
      break;
    case PROP_PAD_SIZING_POLICY:
      g_value_set_enum (value, pad->sizing_policy);
      break;
    case PROP_PAD_CROP:
        gst_value_set_structure(value, pad->crop_properties);
      break;
    default:
      G_OBJECT_WARN_INVALID_PROPERTY_ID (object, prop_id, pspec);
      break;
  }
}

static void
gst_d3d11_compositor_pad_init_blend_options (GstD3D11CompositorPad * pad)
{
  guint i;

  pad->desc.BlendEnable = TRUE;
  pad->desc.SrcBlend =
      gst_d3d11_compositor_blend_to_native (DEFAULT_PAD_BLEND_SRC_RGB);
  pad->desc.DestBlend =
      gst_d3d11_compositor_blend_to_native (DEFAULT_PAD_BLEND_DEST_RGB);
  pad->desc.BlendOp =
      gst_d3d11_compositor_blend_operation_to_native (DEFAULT_PAD_BLEND_OP_RGB);
  pad->desc.SrcBlendAlpha =
      gst_d3d11_compositor_blend_to_native (DEFAULT_PAD_BLEND_SRC_ALPHA);
  pad->desc.DestBlendAlpha =
      gst_d3d11_compositor_blend_to_native (DEFAULT_PAD_BLEND_DEST_ALPHA);
  pad->desc.BlendOpAlpha =
      gst_d3d11_compositor_blend_operation_to_native
      (DEFAULT_PAD_BLEND_OP_ALPHA);
  pad->desc.RenderTargetWriteMask = D3D11_COLOR_WRITE_ENABLE_ALL;

  for (i = 0; i < G_N_ELEMENTS (pad->blend_factor); i++)
    pad->blend_factor[i] = 1.0f;
}

static gboolean
gst_d3d11_compositor_configure_fallback_pool (GstD3D11Compositor * self,
    GstVideoInfo * info, gint bind_flags, GstBufferPool ** pool)
{
  GstD3D11AllocationParams *d3d11_params;
  GstBufferPool *new_pool;
  GstCaps *caps;

  if (*pool) {
    gst_buffer_pool_set_active (*pool, FALSE);
    gst_clear_object (pool);
  }

  caps = gst_video_info_to_caps (info);
  if (!caps) {
    GST_ERROR_OBJECT (self, "Couldn't create caps from info");
    return FALSE;
  }

  d3d11_params = gst_d3d11_allocation_params_new (self->device,
      info, (GstD3D11AllocationFlags) 0, bind_flags);

  new_pool = gst_d3d11_buffer_pool_new_with_options (self->device,
      caps, d3d11_params, 0, 0);
  gst_caps_unref (caps);
  gst_d3d11_allocation_params_free (d3d11_params);

  if (!new_pool) {
    GST_ERROR_OBJECT (self, "Failed to configure fallback pool");
    return FALSE;
  }

  gst_buffer_pool_set_active (new_pool, TRUE);
  *pool = new_pool;

  return TRUE;
}

static gboolean
gst_d3d11_compsitor_prepare_fallback_buffer (GstD3D11Compositor * self,
    GstVideoInfo * info, gboolean is_input, GstBufferPool ** pool,
    GstBuffer ** fallback_buffer)
{
  GstBuffer *new_buf = NULL;
  gint bind_flags = D3D11_BIND_SHADER_RESOURCE;
  guint i;

  gst_clear_buffer (fallback_buffer);

  if (!is_input)
    bind_flags = D3D11_BIND_RENDER_TARGET;

  if (*pool == NULL &&
      !gst_d3d11_compositor_configure_fallback_pool (self, info,
          bind_flags, pool)) {
    GST_ERROR_OBJECT (self, "Couldn't configure fallback buffer pool");
    return FALSE;
  }

  if (gst_buffer_pool_acquire_buffer (*pool, &new_buf, NULL)
      != GST_FLOW_OK) {
    GST_ERROR_OBJECT (self, "Couldn't get fallback buffer from pool");
    return FALSE;
  }

  for (i = 0; i < gst_buffer_n_memory (new_buf); i++) {
    GstD3D11Memory *new_mem =
        (GstD3D11Memory *) gst_buffer_peek_memory (new_buf, i);

    if (is_input && !gst_d3d11_memory_get_shader_resource_view_size (new_mem)) {
      GST_ERROR_OBJECT (self, "Couldn't prepare shader resource view");
      gst_buffer_unref (new_buf);
      return FALSE;
    } else if (!is_input &&
        !gst_d3d11_memory_get_render_target_view_size (new_mem)) {
      GST_ERROR_OBJECT (self, "Couldn't prepare render target view");
      gst_buffer_unref (new_buf);
      return FALSE;
    }
  }

  *fallback_buffer = new_buf;

  return TRUE;
}

static gboolean
gst_d3d11_compositor_copy_buffer (GstD3D11Compositor * self,
    GstVideoInfo * info, GstBuffer * src_buf, GstBuffer * dest_buf,
    gboolean do_device_copy)
{
  guint i;

  if (do_device_copy) {
    return gst_d3d11_buffer_copy_into (dest_buf, src_buf, info);
  } else {
    GstVideoFrame src_frame, dest_frame;

    if (!gst_video_frame_map (&src_frame, info, src_buf,
            (GstMapFlags) (GST_MAP_READ | GST_VIDEO_FRAME_MAP_FLAG_NO_REF))) {
      GST_ERROR_OBJECT (self, "Couldn't map input buffer");
      return FALSE;
    }

    if (!gst_video_frame_map (&dest_frame, info, dest_buf,
            (GstMapFlags) (GST_MAP_WRITE | GST_VIDEO_FRAME_MAP_FLAG_NO_REF))) {
      GST_ERROR_OBJECT (self, "Couldn't fallback buffer");
      gst_video_frame_unmap (&src_frame);
      return FALSE;
    }

    for (i = 0; i < GST_VIDEO_FRAME_N_PLANES (&src_frame); i++) {
      if (!gst_video_frame_copy_plane (&dest_frame, &src_frame, i)) {
        GST_ERROR_OBJECT (self, "Couldn't copy %dth plane", i);

        gst_video_frame_unmap (&dest_frame);
        gst_video_frame_unmap (&src_frame);

        return FALSE;
      }
    }

    gst_video_frame_unmap (&dest_frame);
    gst_video_frame_unmap (&src_frame);
  }

  return TRUE;
}

static gboolean
gst_d3d11_compositor_check_d3d11_memory (GstD3D11Compositor * self,
    GstBuffer * buffer, gboolean is_input, gboolean * view_available)
{
  guint i;
  gboolean ret = TRUE;

  *view_available = TRUE;

  for (i = 0; i < gst_buffer_n_memory (buffer); i++) {
    GstMemory *mem = gst_buffer_peek_memory (buffer, i);
    GstD3D11Memory *dmem;

    if (!gst_is_d3d11_memory (mem)) {
      ret = FALSE;
      goto done;
    }

    dmem = (GstD3D11Memory *) mem;
    if (dmem->device != self->device) {
      ret = FALSE;
      goto done;
    }

    if (is_input) {
      if (!gst_d3d11_memory_get_shader_resource_view_size (dmem))
        *view_available = FALSE;
    } else {
      if (!gst_d3d11_memory_get_render_target_view_size (dmem))
        *view_available = FALSE;
    }
  }

done:
  if (!ret)
    *view_available = FALSE;

  return ret;
}

static void
gst_d3d11_compositor_pad_get_output_size (GstD3D11CompositorPad * comp_pad,
    gint out_par_n, gint out_par_d, gint * width, gint * height,
    gint * x_offset, gint * y_offset)
{
  GstVideoAggregatorPad *vagg_pad = GST_VIDEO_AGGREGATOR_PAD (comp_pad);
  gint pad_width, pad_height;
  guint dar_n, dar_d;

  *x_offset = 0;
  *y_offset = 0;
  *width = 0;
  *height = 0;

  /* FIXME: Anything better we can do here? */
  if (!vagg_pad->info.finfo
      || vagg_pad->info.finfo->format == GST_VIDEO_FORMAT_UNKNOWN) {
    GST_DEBUG_OBJECT (comp_pad, "Have no caps yet");
    return;
  }

  pad_width =
      comp_pad->width <=
      0 ? GST_VIDEO_INFO_WIDTH (&vagg_pad->info) : comp_pad->width;
  pad_height =
      comp_pad->height <=
      0 ? GST_VIDEO_INFO_HEIGHT (&vagg_pad->info) : comp_pad->height;

  if (pad_width == 0 || pad_height == 0)
    return;

  if (!gst_video_calculate_display_ratio (&dar_n, &dar_d, pad_width, pad_height,
          GST_VIDEO_INFO_PAR_N (&vagg_pad->info),
          GST_VIDEO_INFO_PAR_D (&vagg_pad->info), out_par_n, out_par_d)) {
    GST_WARNING_OBJECT (comp_pad, "Cannot calculate display aspect ratio");
    return;
  }

  GST_TRACE_OBJECT (comp_pad, "scaling %ux%u by %u/%u (%u/%u / %u/%u)",
      pad_width, pad_height, dar_n, dar_d,
      GST_VIDEO_INFO_PAR_N (&vagg_pad->info),
      GST_VIDEO_INFO_PAR_D (&vagg_pad->info), out_par_n, out_par_d);

  switch (comp_pad->sizing_policy) {
    case GST_D3D11_COMPOSITOR_SIZING_POLICY_NONE:
      /* Pick either height or width, whichever is an integer multiple of the
       * display aspect ratio. However, prefer preserving the height to account
       * for interlaced video. */
      if (pad_height % dar_n == 0) {
        pad_width = gst_util_uint64_scale_int (pad_height, dar_n, dar_d);
      } else if (pad_width % dar_d == 0) {
        pad_height = gst_util_uint64_scale_int (pad_width, dar_d, dar_n);
      } else {
        pad_width = gst_util_uint64_scale_int (pad_height, dar_n, dar_d);
      }
      break;
    case GST_D3D11_COMPOSITOR_SIZING_POLICY_KEEP_ASPECT_RATIO:
    {
      gint from_dar_n, from_dar_d, to_dar_n, to_dar_d, num, den;

      /* Calculate DAR again with actual video size */
      if (!gst_util_fraction_multiply (GST_VIDEO_INFO_WIDTH (&vagg_pad->info),
              GST_VIDEO_INFO_HEIGHT (&vagg_pad->info),
              GST_VIDEO_INFO_PAR_N (&vagg_pad->info),
              GST_VIDEO_INFO_PAR_D (&vagg_pad->info), &from_dar_n,
              &from_dar_d)) {
        from_dar_n = from_dar_d = -1;
      }

      if (!gst_util_fraction_multiply (pad_width, pad_height,
              out_par_n, out_par_d, &to_dar_n, &to_dar_d)) {
        to_dar_n = to_dar_d = -1;
      }

      if (from_dar_n != to_dar_n || from_dar_d != to_dar_d) {
        /* Calculate new output resolution */
        if (from_dar_n != -1 && from_dar_d != -1
            && gst_util_fraction_multiply (from_dar_n, from_dar_d,
                out_par_d, out_par_n, &num, &den)) {
          GstVideoRectangle src_rect, dst_rect, rst_rect;

          src_rect.h = gst_util_uint64_scale_int (pad_width, den, num);
          if (src_rect.h == 0) {
            pad_width = 0;
            pad_height = 0;
            break;
          }

          src_rect.x = src_rect.y = 0;
          src_rect.w = pad_width;

          dst_rect.x = dst_rect.y = 0;
          dst_rect.w = pad_width;
          dst_rect.h = pad_height;

          /* Scale rect to be centered in destination rect */
          gst_video_center_rect (&src_rect, &dst_rect, &rst_rect, TRUE);

          GST_LOG_OBJECT (comp_pad,
              "Re-calculated size %dx%d -> %dx%d (x-offset %d, y-offset %d)",
              pad_width, pad_height, rst_rect.w, rst_rect.h, rst_rect.x,
              rst_rect.h);

          *x_offset = rst_rect.x;
          *y_offset = rst_rect.y;
          pad_width = rst_rect.w;
          pad_height = rst_rect.h;
        } else {
          GST_WARNING_OBJECT (comp_pad, "Failed to calculate output size");

          *x_offset = 0;
          *y_offset = 0;
          pad_width = 0;
          pad_height = 0;
        }
      }
      break;
    }
  }

  *width = pad_width;
  *height = pad_height;
}

static GstVideoRectangle
clamp_rectangle (gint x, gint y, gint w, gint h, gint outer_width,
    gint outer_height)
{
  gint x2 = x + w;
  gint y2 = y + h;
  GstVideoRectangle clamped;

  /* Clamp the x/y coordinates of this frame to the output boundaries to cover
   * the case where (say, with negative xpos/ypos or w/h greater than the output
   * size) the non-obscured portion of the frame could be outside the bounds of
   * the video itself and hence not visible at all */
  clamped.x = CLAMP (x, 0, outer_width);
  clamped.y = CLAMP (y, 0, outer_height);
  clamped.w = CLAMP (x2, 0, outer_width) - clamped.x;
  clamped.h = CLAMP (y2, 0, outer_height) - clamped.y;

  return clamped;
}

static gboolean
gst_d3d11_compositor_pad_check_frame_obscured (GstVideoAggregatorPad * pad,
    GstVideoAggregator * vagg)
{
  GstD3D11CompositorPad *cpad = GST_D3D11_COMPOSITOR_PAD (pad);
  gint width, height;
  GstVideoInfo *info = &vagg->info;
  /* The rectangle representing this frame, clamped to the video's boundaries.
   * Due to the clamping, this is different from the frame width/height above. */
  GstVideoRectangle frame_rect;
  gint x_offset, y_offset;

  /* There's three types of width/height here:
   * 1. GST_VIDEO_FRAME_WIDTH/HEIGHT:
   *     The frame width/height (same as pad->info.height/width;
   *     see gst_video_frame_map())
   * 2. cpad->width/height:
   *     The optional pad property for scaling the frame (if zero, the video is
   *     left unscaled)
   */

  gst_d3d11_compositor_pad_get_output_size (cpad, GST_VIDEO_INFO_PAR_N (info),
      GST_VIDEO_INFO_PAR_D (info), &width, &height, &x_offset, &y_offset);

  frame_rect = clamp_rectangle (cpad->xpos + x_offset, cpad->ypos + y_offset,
      width, height, GST_VIDEO_INFO_WIDTH (info), GST_VIDEO_INFO_HEIGHT (info));

  if (frame_rect.w == 0 || frame_rect.h == 0) {
    GST_DEBUG_OBJECT (pad, "Resulting frame is zero-width or zero-height "
        "(w: %i, h: %i), skipping", frame_rect.w, frame_rect.h);
    return TRUE;
  }

  return FALSE;
}

static gboolean
gst_d3d11_compositor_pad_prepare_frame (GstVideoAggregatorPad * pad,
    GstVideoAggregator * vagg, GstBuffer * buffer,
    GstVideoFrame * prepared_frame)
{
  GstD3D11Compositor *self = GST_D3D11_COMPOSITOR (vagg);
  GstD3D11CompositorPad *cpad = GST_D3D11_COMPOSITOR_PAD (pad);
  GstBuffer *target_buf = buffer;
  gboolean do_device_copy = FALSE;

  /* Skip this frame */
  if (gst_d3d11_compositor_pad_check_frame_obscured (pad, vagg))
    return TRUE;

  /* Use fallback buffer when input buffer is:
   * - non-d3d11 memory
   * - or, from different d3d11 device
   * - or not bound to shader resource
   */
  if (!gst_d3d11_compositor_check_d3d11_memory (self,
          buffer, TRUE, &do_device_copy) || !do_device_copy) {
    if (!gst_d3d11_compsitor_prepare_fallback_buffer (self, &pad->info, TRUE,
            &cpad->fallback_pool, &cpad->fallback_buf)) {
      GST_ERROR_OBJECT (self, "Couldn't prepare fallback buffer");
      return FALSE;
    }

    if (!gst_d3d11_compositor_copy_buffer (self, &pad->info, buffer,
            cpad->fallback_buf, do_device_copy)) {
      GST_ERROR_OBJECT (self, "Couldn't copy input buffer to fallback buffer");
      gst_clear_buffer (&cpad->fallback_buf);
      return FALSE;
    }

    target_buf = cpad->fallback_buf;
  }

  if (!gst_video_frame_map (prepared_frame, &pad->info, target_buf,
          (GstMapFlags) (GST_MAP_READ | GST_MAP_D3D11))) {
    GST_WARNING_OBJECT (pad, "Couldn't map input buffer");
    return FALSE;
  }

  return TRUE;
}

static void
gst_d3d11_compositor_pad_clean_frame (GstVideoAggregatorPad * pad,
    GstVideoAggregator * vagg, GstVideoFrame * prepared_frame)
{
  GstD3D11CompositorPad *cpad = GST_D3D11_COMPOSITOR_PAD (pad);

  GST_VIDEO_AGGREGATOR_PAD_CLASS (parent_pad_class)->clean_frame (pad,
      vagg, prepared_frame);

  gst_clear_buffer (&cpad->fallback_buf);
}

static gboolean
gst_d3d11_compositor_pad_setup_converter (GstVideoAggregatorPad * pad,
    GstVideoAggregator * vagg)
{
  GstD3D11CompositorPad *cpad = GST_D3D11_COMPOSITOR_PAD (pad);
  GstD3D11Compositor *self = GST_D3D11_COMPOSITOR (vagg);
  RECT rect;
  gint width, height;
  GstVideoInfo *info = &vagg->info;
  GstVideoRectangle frame_rect;
  gboolean is_first = FALSE;
  gint x_offset, y_offset;
#ifndef GST_DISABLE_GST_DEBUG
  guint zorder = 0;
#endif
  if (!cpad->convert || self->reconfigured) {
    GstStructure *config;

    if (cpad->convert)
      gst_d3d11_converter_free (cpad->convert);

    config = gst_structure_new_empty ("config");
    if (cpad->alpha <= 1.0) {
      gst_structure_set (config, GST_D3D11_CONVERTER_OPT_ALPHA_VALUE,
          G_TYPE_DOUBLE, cpad->alpha, nullptr);
    }

    cpad->convert =
        gst_d3d11_converter_new (self->device, &pad->info, &vagg->info, config);

    if (!cpad->convert) {
      GST_ERROR_OBJECT (pad, "Couldn't create converter");
      return FALSE;
    }
    is_first = TRUE;
    if (cpad->apply_crop == TRUE)
    {

<<<<<<< HEAD

#if 0
        int left, right, top, bottom;
=======
        int left, right, top, bottom;

>>>>>>> 1009147c
        gst_structure_get_int(cpad->crop_properties, "left", &left);
        gst_structure_get_int(cpad->crop_properties, "right", &right);
        gst_structure_get_int(cpad->crop_properties, "top", &top);
        gst_structure_get_int(cpad->crop_properties, "bottom", &bottom);
        GST_DEBUG_OBJECT(pad,"Applying  coordinates %d %d %d %d", left, top, right, bottom);
<<<<<<< HEAD
#endif
        rect.left = cpad->crop_left;
        rect.top = cpad->crop_top;
        rect.right = cpad->crop_right;
        rect.bottom = cpad->crop_bottom;
        gst_d3d11_converter_update_src_rect(cpad->convert, &rect);
        cpad->apply_crop = FALSE;

=======

        rect.left = left;
        rect.top =  top;
        rect.right = right;
        rect.bottom = bottom;
        gst_d3d11_converter_update_src_rect(cpad->convert, &rect);
        cpad->apply_crop = FALSE;
>>>>>>> 1009147c
    }
  } else if (cpad->alpha_updated) {
    GstStructure *config;

    config = gst_structure_new_empty ("config");
    if (cpad->alpha <= 1.0) {
      gst_structure_set (config, GST_D3D11_CONVERTER_OPT_ALPHA_VALUE,
          G_TYPE_DOUBLE, cpad->alpha, nullptr);
    }

    gst_d3d11_converter_update_config (cpad->convert, config);
    cpad->alpha_updated = FALSE;
  }

  if (!cpad->blend || cpad->blend_desc_updated) {
    HRESULT hr;
    D3D11_BLEND_DESC desc = { 0, };
    ID3D11BlendState *blend = NULL;
    ID3D11Device *device_handle =
        gst_d3d11_device_get_device_handle (self->device);

    GST_D3D11_CLEAR_COM (cpad->blend);

    desc.AlphaToCoverageEnable = FALSE;
    desc.IndependentBlendEnable = FALSE;
    desc.RenderTarget[0] = cpad->desc;

    hr = device_handle->CreateBlendState (&desc, &blend);
    if (!gst_d3d11_result (hr, self->device)) {
      GST_ERROR_OBJECT (pad, "Couldn't create blend staten, hr: 0x%x",
          (guint) hr);
      return FALSE;
    }

    cpad->blend = blend;
  }

  if (!is_first && !cpad->position_updated)
    return TRUE;

  gst_d3d11_compositor_pad_get_output_size (cpad, GST_VIDEO_INFO_PAR_N (info),
      GST_VIDEO_INFO_PAR_D (info), &width, &height, &x_offset, &y_offset);

  frame_rect = clamp_rectangle (cpad->xpos + x_offset, cpad->ypos + y_offset,
      width, height, GST_VIDEO_INFO_WIDTH (info), GST_VIDEO_INFO_HEIGHT (info));

  rect.left = frame_rect.x;
  rect.top = frame_rect.y;
  rect.right = frame_rect.x + frame_rect.w;
  rect.bottom = frame_rect.y + frame_rect.h;

#ifndef GST_DISABLE_GST_DEBUG
  g_object_get (pad, "zorder", &zorder, NULL);

  GST_LOG_OBJECT (pad, "Update position, pad-xpos %d, pad-ypos %d, "
      "pad-zorder %d, pad-width %d, pad-height %d, in-resolution %dx%d, "
      "out-resoution %dx%d, dst-{left,top,right,bottom} %d-%d-%d-%d",
      cpad->xpos, cpad->ypos, zorder, cpad->width, cpad->height,
      GST_VIDEO_INFO_WIDTH (&pad->info), GST_VIDEO_INFO_HEIGHT (&pad->info),
      GST_VIDEO_INFO_WIDTH (info), GST_VIDEO_INFO_HEIGHT (info),
      (gint) rect.left, (gint) rect.top, (gint) rect.right, (gint) rect.bottom);
#endif

  cpad->position_updated = FALSE;

  return gst_d3d11_converter_update_dest_rect (cpad->convert, &rect);
}

static GstStaticCaps pad_template_caps =
GST_STATIC_CAPS (GST_VIDEO_CAPS_MAKE_WITH_FEATURES
    (GST_CAPS_FEATURE_MEMORY_D3D11_MEMORY, "{ RGBA, BGRA }"));

enum
{
  PROP_0,
  PROP_ADAPTER,
  PROP_BACKGROUND,
};

#define DEFAULT_ADAPTER -1
#define DEFAULT_BACKGROUND GST_D3D11_COMPOSITOR_BACKGROUND_CHECKER

static void gst_d3d11_compositor_child_proxy_init (gpointer g_iface,
    gpointer iface_data);
static void gst_d3d11_compositor_dispose (GObject * object);
static void gst_d3d11_compositor_set_property (GObject * object,
    guint prop_id, const GValue * value, GParamSpec * pspec);
static void gst_d3d11_compositor_get_property (GObject * object,
    guint prop_id, GValue * value, GParamSpec * pspec);

static GstPad *gst_d3d11_compositor_request_new_pad (GstElement * element,
    GstPadTemplate * templ, const gchar * name, const GstCaps * caps);
static void gst_d3d11_compositor_release_pad (GstElement * element,
    GstPad * pad);
static void gst_d3d11_compositor_set_context (GstElement * element,
    GstContext * context);

static gboolean gst_d3d11_compositor_start (GstAggregator * aggregator);
static gboolean gst_d3d11_compositor_stop (GstAggregator * aggregator);
static gboolean gst_d3d11_compositor_sink_query (GstAggregator * aggregator,
    GstAggregatorPad * pad, GstQuery * query);
static gboolean gst_d3d11_compositor_src_query (GstAggregator * aggregator,
    GstQuery * query);
static GstCaps *gst_d3d11_compositor_fixate_src_caps (GstAggregator *
    aggregator, GstCaps * caps);
static gboolean gst_d3d11_compositor_propose_allocation (GstAggregator *
    aggregator, GstAggregatorPad * pad, GstQuery * decide_query,
    GstQuery * query);
static gboolean gst_d3d11_compositor_decide_allocation (GstAggregator *
    aggregator, GstQuery * query);
static GstFlowReturn
gst_d3d11_compositor_aggregate_frames (GstVideoAggregator * vagg,
    GstBuffer * outbuf);
static GstFlowReturn
gst_d3d11_compositor_create_output_buffer (GstVideoAggregator * vagg,
    GstBuffer ** outbuffer);

#define gst_d3d11_compositor_parent_class parent_class
G_DEFINE_TYPE_WITH_CODE (GstD3D11Compositor, gst_d3d11_compositor,
    GST_TYPE_VIDEO_AGGREGATOR, G_IMPLEMENT_INTERFACE (GST_TYPE_CHILD_PROXY,
        gst_d3d11_compositor_child_proxy_init));

static void
gst_d3d11_compositor_class_init (GstD3D11CompositorClass * klass)
{
  GObjectClass *gobject_class = G_OBJECT_CLASS (klass);
  GstElementClass *element_class = GST_ELEMENT_CLASS (klass);
  GstAggregatorClass *aggregator_class = GST_AGGREGATOR_CLASS (klass);
  GstVideoAggregatorClass *vagg_class = GST_VIDEO_AGGREGATOR_CLASS (klass);
  GstCaps *caps;

  gobject_class->dispose = gst_d3d11_compositor_dispose;
  gobject_class->set_property = gst_d3d11_compositor_set_property;
  gobject_class->get_property = gst_d3d11_compositor_get_property;

  g_object_class_install_property (gobject_class, PROP_ADAPTER,
      g_param_spec_int ("adapter", "Adapter",
          "Adapter index for creating device (-1 for default)",
          -1, G_MAXINT32, DEFAULT_ADAPTER,
          (GParamFlags) (G_PARAM_READWRITE | GST_PARAM_MUTABLE_READY |
              G_PARAM_STATIC_STRINGS)));

  g_object_class_install_property (gobject_class, PROP_BACKGROUND,
      g_param_spec_enum ("background", "Background", "Background type",
          GST_TYPE_D3D11_COMPOSITOR_BACKGROUND,
          DEFAULT_BACKGROUND,
          (GParamFlags) (G_PARAM_READWRITE | G_PARAM_STATIC_STRINGS)));

  element_class->request_new_pad =
      GST_DEBUG_FUNCPTR (gst_d3d11_compositor_request_new_pad);
  element_class->release_pad =
      GST_DEBUG_FUNCPTR (gst_d3d11_compositor_release_pad);
  element_class->set_context =
      GST_DEBUG_FUNCPTR (gst_d3d11_compositor_set_context);

  aggregator_class->start = GST_DEBUG_FUNCPTR (gst_d3d11_compositor_start);
  aggregator_class->stop = GST_DEBUG_FUNCPTR (gst_d3d11_compositor_stop);
  aggregator_class->sink_query =
      GST_DEBUG_FUNCPTR (gst_d3d11_compositor_sink_query);
  aggregator_class->src_query =
      GST_DEBUG_FUNCPTR (gst_d3d11_compositor_src_query);
  aggregator_class->fixate_src_caps =
      GST_DEBUG_FUNCPTR (gst_d3d11_compositor_fixate_src_caps);
  aggregator_class->propose_allocation =
      GST_DEBUG_FUNCPTR (gst_d3d11_compositor_propose_allocation);
  aggregator_class->decide_allocation =
      GST_DEBUG_FUNCPTR (gst_d3d11_compositor_decide_allocation);

  vagg_class->aggregate_frames =
      GST_DEBUG_FUNCPTR (gst_d3d11_compositor_aggregate_frames);
  vagg_class->create_output_buffer =
      GST_DEBUG_FUNCPTR (gst_d3d11_compositor_create_output_buffer);

  caps = gst_d3d11_get_updated_template_caps (&pad_template_caps);
  gst_element_class_add_pad_template (element_class,
      gst_pad_template_new_with_gtype ("sink_%u", GST_PAD_SINK, GST_PAD_REQUEST,
          caps, GST_TYPE_D3D11_COMPOSITOR_PAD));

  gst_element_class_add_pad_template (element_class,
      gst_pad_template_new_with_gtype ("src", GST_PAD_SRC, GST_PAD_ALWAYS,
          caps, GST_TYPE_AGGREGATOR_PAD));
  gst_caps_unref (caps);

  gst_element_class_set_static_metadata (element_class, "Direct3D11 Compositor",
      "Filter/Editor/Video/Compositor",
      "A Direct3D11 compositor", "Seungha Yang <seungha@centricular.com>");

  gst_type_mark_as_plugin_api (GST_TYPE_D3D11_COMPOSITOR_BACKGROUND,
      (GstPluginAPIFlags) 0);
  gst_type_mark_as_plugin_api (GST_TYPE_D3D11_COMPOSITOR_PAD,
      (GstPluginAPIFlags) 0);
}

static void
gst_d3d11_compositor_init (GstD3D11Compositor * self)
{
  self->adapter = DEFAULT_ADAPTER;
  self->background = DEFAULT_BACKGROUND;
}

static void
gst_d3d11_compositor_dispose (GObject * object)
{
  GstD3D11Compositor *self = GST_D3D11_COMPOSITOR (object);

  gst_clear_object (&self->device);
  gst_clear_buffer (&self->fallback_buf);
  gst_clear_object (&self->fallback_pool);
  g_clear_pointer (&self->checker_background, gst_d3d11_quad_free);

  G_OBJECT_CLASS (parent_class)->dispose (object);
}

static void
gst_d3d11_compositor_set_property (GObject * object,
    guint prop_id, const GValue * value, GParamSpec * pspec)
{
  GstD3D11Compositor *self = GST_D3D11_COMPOSITOR (object);

  switch (prop_id) {
    case PROP_ADAPTER:
      self->adapter = g_value_get_int (value);
      break;
    case PROP_BACKGROUND:
      self->background =
          (GstD3D11CompositorBackground) g_value_get_enum (value);
      break;
    default:
      G_OBJECT_WARN_INVALID_PROPERTY_ID (object, prop_id, pspec);
      break;
  }
}

static void
gst_d3d11_compositor_get_property (GObject * object,
    guint prop_id, GValue * value, GParamSpec * pspec)
{
  GstD3D11Compositor *self = GST_D3D11_COMPOSITOR (object);

  switch (prop_id) {
    case PROP_ADAPTER:
      g_value_set_int (value, self->adapter);
      break;
    case PROP_BACKGROUND:
      g_value_set_enum (value, self->background);
      break;
    default:
      G_OBJECT_WARN_INVALID_PROPERTY_ID (object, prop_id, pspec);
      break;
  }
}

static GObject *
gst_d3d11_compositor_child_proxy_get_child_by_index (GstChildProxy * proxy,
    guint index)
{
  GstD3D11Compositor *self = GST_D3D11_COMPOSITOR (proxy);
  GObject *obj = NULL;

  GST_OBJECT_LOCK (self);
  obj = (GObject *) g_list_nth_data (GST_ELEMENT_CAST (self)->sinkpads, index);
  if (obj)
    gst_object_ref (obj);
  GST_OBJECT_UNLOCK (self);

  return obj;
}

static guint
gst_d3d11_compositor_child_proxy_get_children_count (GstChildProxy * proxy)
{
  GstD3D11Compositor *self = GST_D3D11_COMPOSITOR (proxy);
  guint count = 0;

  GST_OBJECT_LOCK (self);
  count = GST_ELEMENT_CAST (self)->numsinkpads;
  GST_OBJECT_UNLOCK (self);
  GST_INFO_OBJECT (self, "Children Count: %d", count);

  return count;
}

static void
gst_d3d11_compositor_child_proxy_init (gpointer g_iface, gpointer iface_data)
{
  GstChildProxyInterface *iface = (GstChildProxyInterface *) g_iface;

  iface->get_child_by_index =
      gst_d3d11_compositor_child_proxy_get_child_by_index;
  iface->get_children_count =
      gst_d3d11_compositor_child_proxy_get_children_count;
}

static GstPad *
gst_d3d11_compositor_request_new_pad (GstElement * element,
    GstPadTemplate * templ, const gchar * name, const GstCaps * caps)
{
  GstPad *pad;

  pad = GST_ELEMENT_CLASS (parent_class)->request_new_pad (element,
      templ, name, caps);

  if (pad == NULL)
    goto could_not_create;

  gst_child_proxy_child_added (GST_CHILD_PROXY (element), G_OBJECT (pad),
      GST_OBJECT_NAME (pad));

  GST_DEBUG_OBJECT (element, "Created new pad %s:%s", GST_DEBUG_PAD_NAME (pad));

  return pad;

could_not_create:
  {
    GST_DEBUG_OBJECT (element, "could not create/add pad");
    return NULL;
  }
}

static gboolean
gst_d3d11_compositor_pad_clear_resource (GstD3D11Compositor * self,
    GstD3D11CompositorPad * cpad, gpointer user_data)
{
  gst_clear_buffer (&cpad->fallback_buf);
  if (cpad->fallback_pool) {
    gst_buffer_pool_set_active (cpad->fallback_pool, FALSE);
    gst_clear_object (&cpad->fallback_pool);
  }
  g_clear_pointer (&cpad->convert, gst_d3d11_converter_free);
  GST_D3D11_CLEAR_COM (cpad->blend);

  return TRUE;
}

static void
gst_d3d11_compositor_release_pad (GstElement * element, GstPad * pad)
{
  GstD3D11Compositor *self = GST_D3D11_COMPOSITOR (element);
  GstD3D11CompositorPad *cpad = GST_D3D11_COMPOSITOR_PAD (pad);

  GST_DEBUG_OBJECT (self, "Releasing pad %s:%s", GST_DEBUG_PAD_NAME (pad));

  gst_child_proxy_child_removed (GST_CHILD_PROXY (self), G_OBJECT (pad),
      GST_OBJECT_NAME (pad));

  gst_d3d11_compositor_pad_clear_resource (self, cpad, NULL);

  GST_ELEMENT_CLASS (parent_class)->release_pad (element, pad);
}

static void
gst_d3d11_compositor_set_context (GstElement * element, GstContext * context)
{
  GstD3D11Compositor *self = GST_D3D11_COMPOSITOR (element);

  gst_d3d11_handle_set_context (element, context, self->adapter, &self->device);

  GST_ELEMENT_CLASS (parent_class)->set_context (element, context);
}

static gboolean
gst_d3d11_compositor_start (GstAggregator * aggregator)
{
  GstD3D11Compositor *self = GST_D3D11_COMPOSITOR (aggregator);

  if (!gst_d3d11_ensure_element_data (GST_ELEMENT_CAST (self),
          self->adapter, &self->device)) {
    GST_ERROR_OBJECT (self, "Failed to get D3D11 device");
    return FALSE;
  }

  return GST_AGGREGATOR_CLASS (parent_class)->start (aggregator);
}

static gboolean
gst_d3d11_compositor_stop (GstAggregator * aggregator)
{
  GstD3D11Compositor *self = GST_D3D11_COMPOSITOR (aggregator);

  g_clear_pointer (&self->checker_background, gst_d3d11_quad_free);
  gst_clear_object (&self->device);

  return GST_AGGREGATOR_CLASS (parent_class)->stop (aggregator);
}

static GstCaps *
gst_d3d11_compositor_sink_getcaps (GstPad * pad, GstCaps * filter)
{
  GstCaps *sinkcaps;
  GstCaps *template_caps;
  GstCaps *filtered_caps;
  GstCaps *returned_caps;

  template_caps = gst_pad_get_pad_template_caps (pad);

  sinkcaps = gst_pad_get_current_caps (pad);
  if (sinkcaps == NULL) {
    sinkcaps = gst_caps_ref (template_caps);
  } else {
    sinkcaps = gst_caps_merge (sinkcaps, gst_caps_ref (template_caps));
  }

  if (filter) {
    filtered_caps = gst_caps_intersect (sinkcaps, filter);
    gst_caps_unref (sinkcaps);
  } else {
    filtered_caps = sinkcaps;   /* pass ownership */
  }

  returned_caps = gst_caps_intersect (filtered_caps, template_caps);

  gst_caps_unref (template_caps);
  gst_caps_unref (filtered_caps);

  GST_DEBUG_OBJECT (pad, "returning %" GST_PTR_FORMAT, returned_caps);

  return returned_caps;
}

static gboolean
gst_d3d11_compositor_sink_acceptcaps (GstPad * pad, GstCaps * caps)
{
  gboolean ret;
  GstCaps *template_caps;

  GST_DEBUG_OBJECT (pad, "try accept caps of %" GST_PTR_FORMAT, caps);

  template_caps = gst_pad_get_pad_template_caps (pad);
  template_caps = gst_caps_make_writable (template_caps);

  ret = gst_caps_can_intersect (caps, template_caps);
  GST_DEBUG_OBJECT (pad, "%saccepted caps %" GST_PTR_FORMAT,
      (ret ? "" : "not "), caps);
  gst_caps_unref (template_caps);

  return ret;
}

static gboolean
gst_d3d11_compositor_sink_query (GstAggregator * aggregator,
    GstAggregatorPad * pad, GstQuery * query)
{
  GstD3D11Compositor *self = GST_D3D11_COMPOSITOR (aggregator);

  switch (GST_QUERY_TYPE (query)) {
    case GST_QUERY_CONTEXT:
    {
      gboolean ret;
      ret = gst_d3d11_handle_context_query (GST_ELEMENT (aggregator), query,
          self->device);
      if (ret)
        return TRUE;
      break;
    }
    case GST_QUERY_CAPS:
    {
      GstCaps *filter, *caps;

      gst_query_parse_caps (query, &filter);
      caps = gst_d3d11_compositor_sink_getcaps (GST_PAD (pad), filter);
      gst_query_set_caps_result (query, caps);
      gst_caps_unref (caps);
      return TRUE;
    }
    case GST_QUERY_ACCEPT_CAPS:
    {
      GstCaps *caps;
      gboolean ret;

      gst_query_parse_accept_caps (query, &caps);
      ret = gst_d3d11_compositor_sink_acceptcaps (GST_PAD (pad), caps);
      gst_query_set_accept_caps_result (query, ret);
      return TRUE;
    }
    default:
      break;
  }

  return GST_AGGREGATOR_CLASS (parent_class)->sink_query (aggregator,
      pad, query);
}

static gboolean
gst_d3d11_compositor_src_query (GstAggregator * aggregator, GstQuery * query)
{
  GstD3D11Compositor *self = GST_D3D11_COMPOSITOR (aggregator);

  switch (GST_QUERY_TYPE (query)) {
    case GST_QUERY_CONTEXT:
    {
      gboolean ret;
      ret = gst_d3d11_handle_context_query (GST_ELEMENT (aggregator), query,
          self->device);
      if (ret)
        return TRUE;
      break;
    }
    default:
      break;
  }

  return GST_AGGREGATOR_CLASS (parent_class)->src_query (aggregator, query);
}

static GstCaps *
gst_d3d11_compositor_fixate_src_caps (GstAggregator * aggregator,
    GstCaps * caps)
{
  GstVideoAggregator *vagg = GST_VIDEO_AGGREGATOR (aggregator);
  GList *l;
  gint best_width = -1, best_height = -1;
  gint best_fps_n = -1, best_fps_d = -1;
  gint par_n, par_d;
  gdouble best_fps = 0.;
  GstCaps *ret = NULL;
  GstStructure *s;

  ret = gst_caps_make_writable (caps);

  /* we need this to calculate how large to make the output frame */
  s = gst_caps_get_structure (ret, 0);
  if (gst_structure_has_field (s, "pixel-aspect-ratio")) {
    gst_structure_fixate_field_nearest_fraction (s, "pixel-aspect-ratio", 1, 1);
    gst_structure_get_fraction (s, "pixel-aspect-ratio", &par_n, &par_d);
  } else {
    par_n = par_d = 1;
  }

  GST_OBJECT_LOCK (vagg);
  for (l = GST_ELEMENT (vagg)->sinkpads; l; l = l->next) {
    GstVideoAggregatorPad *vaggpad = GST_VIDEO_AGGREGATOR_PAD (l->data);
    GstD3D11CompositorPad *cpad = GST_D3D11_COMPOSITOR_PAD (vaggpad);
    gint this_width, this_height;
    gint width, height;
    gint fps_n, fps_d;
    gdouble cur_fps;
    gint x_offset;
    gint y_offset;

    fps_n = GST_VIDEO_INFO_FPS_N (&vaggpad->info);
    fps_d = GST_VIDEO_INFO_FPS_D (&vaggpad->info);
    gst_d3d11_compositor_pad_get_output_size (cpad,
        par_n, par_d, &width, &height, &x_offset, &y_offset);

    if (width == 0 || height == 0)
      continue;

    /* {x,y}_offset represent padding size of each top and left area.
     * To calculate total resolution, count bottom and right padding area
     * as well here */
    this_width = width + MAX (cpad->xpos + 2 * x_offset, 0);
    this_height = height + MAX (cpad->ypos + 2 * y_offset, 0);

    if (best_width < this_width)
      best_width = this_width;
    if (best_height < this_height)
      best_height = this_height;

    if (fps_d == 0)
      cur_fps = 0.0;
    else
      gst_util_fraction_to_double (fps_n, fps_d, &cur_fps);

    if (best_fps < cur_fps) {
      best_fps = cur_fps;
      best_fps_n = fps_n;
      best_fps_d = fps_d;
    }
  }
  GST_OBJECT_UNLOCK (vagg);

  if (best_fps_n <= 0 || best_fps_d <= 0 || best_fps == 0.0) {
    best_fps_n = 25;
    best_fps_d = 1;
    best_fps = 25.0;
  }

  gst_structure_fixate_field_nearest_int (s, "width", best_width);
  gst_structure_fixate_field_nearest_int (s, "height", best_height);
  gst_structure_fixate_field_nearest_fraction (s, "framerate", best_fps_n,
      best_fps_d);
  ret = gst_caps_fixate (ret);

  GST_LOG_OBJECT (aggregator, "Fixated caps %" GST_PTR_FORMAT, ret);

  return ret;
}

static gboolean
gst_d3d11_compositor_propose_allocation (GstAggregator * aggregator,
    GstAggregatorPad * pad, GstQuery * decide_query, GstQuery * query)
{
  GstD3D11Compositor *self = GST_D3D11_COMPOSITOR (aggregator);
  GstVideoInfo info;
  GstBufferPool *pool;
  GstCaps *caps;
  guint size;

  gst_query_parse_allocation (query, &caps, NULL);

  if (caps == NULL)
    return FALSE;

  if (!gst_video_info_from_caps (&info, caps))
    return FALSE;

  if (gst_query_get_n_allocation_pools (query) == 0) {
    GstD3D11AllocationParams *d3d11_params;
    GstStructure *config;

    d3d11_params = gst_d3d11_allocation_params_new (self->device, &info,
        (GstD3D11AllocationFlags) 0, D3D11_BIND_SHADER_RESOURCE);

    pool = gst_d3d11_buffer_pool_new_with_options (self->device,
        caps, d3d11_params, 0, 0);
    gst_d3d11_allocation_params_free (d3d11_params);

    if (!pool) {
      GST_ERROR_OBJECT (self, "Failed to create buffer pool");
      return FALSE;
    }

    /* d3d11 buffer pool will update buffer size based on allocated texture,
     * get size from config again */
    config = gst_buffer_pool_get_config (pool);
    gst_buffer_pool_config_get_params (config,
        nullptr, &size, nullptr, nullptr);
    gst_structure_free (config);

    gst_query_add_allocation_pool (query, pool, size, 0, 0);
    gst_object_unref (pool);
  }

  gst_query_add_allocation_meta (query, GST_VIDEO_META_API_TYPE, NULL);

  return TRUE;
}

static gboolean
gst_d3d11_compositor_decide_allocation (GstAggregator * aggregator,
    GstQuery * query)
{
  GstD3D11Compositor *self = GST_D3D11_COMPOSITOR (aggregator);
  GstCaps *caps;
  GstBufferPool *pool = NULL;
  guint n, size, min, max;
  GstVideoInfo info;
  GstStructure *config;
  GstD3D11AllocationParams *d3d11_params;

  gst_query_parse_allocation (query, &caps, NULL);

  if (!caps) {
    GST_DEBUG_OBJECT (self, "No output caps");
    return FALSE;
  }

  gst_video_info_from_caps (&info, caps);
  n = gst_query_get_n_allocation_pools (query);
  if (n > 0)
    gst_query_parse_nth_allocation_pool (query, 0, &pool, &size, &min, &max);

  /* create our own pool */
  if (pool) {
    if (!GST_IS_D3D11_BUFFER_POOL (pool)) {
      gst_clear_object (&pool);
    } else {
      GstD3D11BufferPool *dpool = GST_D3D11_BUFFER_POOL (pool);
      if (dpool->device != self->device)
        gst_clear_object (&pool);
    }
  }

  if (!pool) {
    pool = gst_d3d11_buffer_pool_new (self->device);

    min = max = 0;
    size = (guint) info.size;
  }

  config = gst_buffer_pool_get_config (pool);
  gst_buffer_pool_config_set_params (config, caps, size, min, max);
  gst_buffer_pool_config_add_option (config, GST_BUFFER_POOL_OPTION_VIDEO_META);

  d3d11_params = gst_buffer_pool_config_get_d3d11_allocation_params (config);
  if (!d3d11_params) {
    d3d11_params = gst_d3d11_allocation_params_new (self->device,
        &info, (GstD3D11AllocationFlags) 0, D3D11_BIND_RENDER_TARGET);
  } else {
    guint i;

    for (i = 0; i < GST_VIDEO_INFO_N_PLANES (&info); i++) {
      d3d11_params->desc[i].BindFlags |= D3D11_BIND_RENDER_TARGET;
    }
  }

  gst_buffer_pool_config_set_d3d11_allocation_params (config, d3d11_params);
  gst_d3d11_allocation_params_free (d3d11_params);

  gst_buffer_pool_set_config (pool, config);

  /* d3d11 buffer pool will update buffer size based on allocated texture,
   * get size from config again */
  config = gst_buffer_pool_get_config (pool);
  gst_buffer_pool_config_get_params (config, nullptr, &size, nullptr, nullptr);
  gst_structure_free (config);

  if (n > 0)
    gst_query_set_nth_allocation_pool (query, 0, pool, size, min, max);
  else
    gst_query_add_allocation_pool (query, pool, size, min, max);
  gst_object_unref (pool);

  self->reconfigured = TRUE;

  return TRUE;
}

typedef struct
{
  struct
  {
    FLOAT x;
    FLOAT y;
    FLOAT z;
  } position;
  struct
  {
    FLOAT u;
    FLOAT v;
  } texture;
} VertexData;

static GstD3D11Quad *
gst_d3d11_compositor_create_checker_quad (GstD3D11Compositor * self)
{
  GstD3D11Quad *quad = NULL;
  VertexData *vertex_data;
  WORD *indices;
  ID3D11Device *device_handle;
  ID3D11DeviceContext *context_handle;
  D3D11_MAPPED_SUBRESOURCE map;
  D3D11_INPUT_ELEMENT_DESC input_desc;
  D3D11_BUFFER_DESC buffer_desc;
  /* *INDENT-OFF* */
  ComPtr<ID3D11Buffer> vertex_buffer;
  ComPtr<ID3D11Buffer> index_buffer;
  ComPtr<ID3D11PixelShader> ps;
  ComPtr<ID3D11VertexShader> vs;
  ComPtr<ID3D11InputLayout> layout;
  /* *INDENT-ON* */
  HRESULT hr;

  device_handle = gst_d3d11_device_get_device_handle (self->device);
  context_handle = gst_d3d11_device_get_device_context_handle (self->device);

  if (!gst_d3d11_create_pixel_shader (self->device, checker_ps_src, &ps)) {
    GST_ERROR_OBJECT (self, "Couldn't setup pixel shader");
    return NULL;
  }

  memset (&input_desc, 0, sizeof (D3D11_INPUT_ELEMENT_DESC));
  input_desc.SemanticName = "POSITION";
  input_desc.SemanticIndex = 0;
  input_desc.Format = DXGI_FORMAT_R32G32B32_FLOAT;
  input_desc.InputSlot = 0;
  input_desc.AlignedByteOffset = D3D11_APPEND_ALIGNED_ELEMENT;
  input_desc.InputSlotClass = D3D11_INPUT_PER_VERTEX_DATA;
  input_desc.InstanceDataStepRate = 0;

  if (!gst_d3d11_create_vertex_shader (self->device, checker_vs_src,
          &input_desc, 1, &vs, &layout)) {
    GST_ERROR_OBJECT (self, "Couldn't setup vertex shader");
    return NULL;
  }

  memset (&buffer_desc, 0, sizeof (D3D11_BUFFER_DESC));
  buffer_desc.Usage = D3D11_USAGE_DYNAMIC;
  buffer_desc.ByteWidth = sizeof (VertexData) * 4;
  buffer_desc.BindFlags = D3D11_BIND_VERTEX_BUFFER;
  buffer_desc.CPUAccessFlags = D3D11_CPU_ACCESS_WRITE;

  hr = device_handle->CreateBuffer (&buffer_desc, NULL, &vertex_buffer);
  if (!gst_d3d11_result (hr, self->device)) {
    GST_ERROR_OBJECT (self,
        "Couldn't create vertex buffer, hr: 0x%x", (guint) hr);
    return NULL;
  }

  hr = context_handle->Map (vertex_buffer.Get (),
      0, D3D11_MAP_WRITE_DISCARD, 0, &map);

  if (!gst_d3d11_result (hr, self->device)) {
    GST_ERROR_OBJECT (self, "Couldn't map vertex buffer, hr: 0x%x", (guint) hr);
    return NULL;
  }

  vertex_data = (VertexData *) map.pData;
  /* bottom left */
  /* bottom left */
  vertex_data[0].position.x = -1.0f;
  vertex_data[0].position.y = -1.0f;
  vertex_data[0].position.z = 0.0f;
  vertex_data[0].texture.u = 0.0f;
  vertex_data[0].texture.v = 1.0f;

  /* top left */
  vertex_data[1].position.x = -1.0f;
  vertex_data[1].position.y = 1.0f;
  vertex_data[1].position.z = 0.0f;
  vertex_data[1].texture.u = 0.0f;
  vertex_data[1].texture.v = 0.0f;

  /* top right */
  vertex_data[2].position.x = 1.0f;
  vertex_data[2].position.y = 1.0f;
  vertex_data[2].position.z = 0.0f;
  vertex_data[2].texture.u = 1.0f;
  vertex_data[2].texture.v = 0.0f;

  /* bottom right */
  vertex_data[3].position.x = 1.0f;
  vertex_data[3].position.y = -1.0f;
  vertex_data[3].position.z = 0.0f;
  vertex_data[3].texture.u = 1.0f;
  vertex_data[3].texture.v = 1.0f;

  context_handle->Unmap (vertex_buffer.Get (), 0);

  buffer_desc.Usage = D3D11_USAGE_DYNAMIC;
  buffer_desc.ByteWidth = sizeof (WORD) * 6;
  buffer_desc.BindFlags = D3D11_BIND_INDEX_BUFFER;
  buffer_desc.CPUAccessFlags = D3D11_CPU_ACCESS_WRITE;

  hr = device_handle->CreateBuffer (&buffer_desc, NULL, &index_buffer);
  if (!gst_d3d11_result (hr, self->device)) {
    GST_ERROR_OBJECT (self,
        "Couldn't create index buffer, hr: 0x%x", (guint) hr);
    return NULL;
  }

  hr = context_handle->Map (index_buffer.Get (),
      0, D3D11_MAP_WRITE_DISCARD, 0, &map);

  if (!gst_d3d11_result (hr, self->device)) {
    GST_ERROR_OBJECT (self, "Couldn't map index buffer, hr: 0x%x", (guint) hr);
    return NULL;
  }

  indices = (WORD *) map.pData;

  /* clockwise indexing */
  indices[0] = 0;               /* bottom left */
  indices[1] = 1;               /* top left */
  indices[2] = 2;               /* top right */

  indices[3] = 3;               /* bottom right */
  indices[4] = 0;               /* bottom left  */
  indices[5] = 2;               /* top right */

  context_handle->Unmap (index_buffer.Get (), 0);

  quad = gst_d3d11_quad_new (self->device,
      ps.Get (), vs.Get (), layout.Get (), nullptr, 0,
      vertex_buffer.Get (), sizeof (VertexData), index_buffer.Get (),
      DXGI_FORMAT_R16_UINT, 6);
  if (!quad) {
    GST_ERROR_OBJECT (self, "Couldn't setup quad");
    return NULL;
  }

  return quad;
}

static gboolean
gst_d3d11_compositor_draw_background_checker (GstD3D11Compositor * self,
    ID3D11RenderTargetView * rtv)
{
  if (!self->checker_background) {
    GstVideoInfo *info = &GST_VIDEO_AGGREGATOR_CAST (self)->info;

    self->checker_background = gst_d3d11_compositor_create_checker_quad (self);

    if (!self->checker_background)
      return FALSE;

    self->viewport.TopLeftX = 0;
    self->viewport.TopLeftY = 0;
    self->viewport.Width = GST_VIDEO_INFO_WIDTH (info);
    self->viewport.Height = GST_VIDEO_INFO_HEIGHT (info);
    self->viewport.MinDepth = 0.0f;
    self->viewport.MaxDepth = 1.0f;
  }

  return gst_d3d11_draw_quad_unlocked (self->checker_background,
      &self->viewport, 1, NULL, 0, &rtv, 1, NULL, NULL, NULL, 0);
}

/* Must be called with d3d11 device lock */
static gboolean
gst_d3d11_compositor_draw_background (GstD3D11Compositor * self,
    ID3D11RenderTargetView * rtv)
{
  ID3D11DeviceContext *device_context =
      gst_d3d11_device_get_device_context_handle (self->device);
  FLOAT rgba[4] = { 0.0f, 0.0f, 0.0f, 1.0f };

  switch (self->background) {
    case GST_D3D11_COMPOSITOR_BACKGROUND_CHECKER:
      return gst_d3d11_compositor_draw_background_checker (self, rtv);
    case GST_D3D11_COMPOSITOR_BACKGROUND_BLACK:
      /* {0, 0, 0, 1} */
      break;
    case GST_D3D11_COMPOSITOR_BACKGROUND_WHITE:
      rgba[0] = 1.0f;
      rgba[1] = 1.0f;
      rgba[2] = 1.0f;
      break;
    case GST_D3D11_COMPOSITOR_BACKGROUND_TRANSPARENT:
      rgba[3] = 0.0f;
      break;
    default:
      g_assert_not_reached ();
      return FALSE;
  }

  device_context->ClearRenderTargetView (rtv, rgba);

  return TRUE;
}

static GstFlowReturn
gst_d3d11_compositor_aggregate_frames (GstVideoAggregator * vagg,
    GstBuffer * outbuf)
{
  GstD3D11Compositor *self = GST_D3D11_COMPOSITOR (vagg);
  GList *iter;
  GstBuffer *target_buf = outbuf;
  gboolean need_copy = FALSE;
  gboolean do_device_copy = FALSE;
  GstFlowReturn ret = GST_FLOW_OK;
  ID3D11RenderTargetView *rtv[GST_VIDEO_MAX_PLANES] = { NULL, };
  guint i, j;
  gint view_idx;

  /* Use fallback buffer when output buffer is:
   * - non-d3d11 memory
   * - or, from different d3d11 device
   * - or not bound to render target
   */
  if (!gst_d3d11_compositor_check_d3d11_memory (self,
          outbuf, FALSE, &do_device_copy) || !do_device_copy) {
    if (!gst_d3d11_compsitor_prepare_fallback_buffer (self, &vagg->info, FALSE,
            &self->fallback_pool, &self->fallback_buf)) {
      GST_ERROR_OBJECT (self, "Couldn't prepare fallback buffer");
      return GST_FLOW_ERROR;
    }

    GST_TRACE_OBJECT (self, "Will draw on fallback texture");

    need_copy = TRUE;
    target_buf = self->fallback_buf;
  }

  view_idx = 0;
  for (i = 0; i < gst_buffer_n_memory (target_buf); i++) {
    GstMemory *mem = gst_buffer_peek_memory (target_buf, i);
    GstD3D11Memory *dmem;
    guint rtv_size;

    if (!gst_is_d3d11_memory (mem)) {
      GST_ERROR_OBJECT (self, "Invalid output memory");
      return GST_FLOW_ERROR;
    }

    dmem = (GstD3D11Memory *) mem;
    rtv_size = gst_d3d11_memory_get_render_target_view_size (dmem);
    if (!rtv_size) {
      GST_ERROR_OBJECT (self, "Render target view is unavailable");
      return GST_FLOW_ERROR;
    }

    for (j = 0; j < rtv_size; j++) {
      g_assert (view_idx < GST_VIDEO_MAX_PLANES);

      rtv[view_idx] = gst_d3d11_memory_get_render_target_view (dmem, j);
      view_idx++;
    }

    /* Mark need-download for fallback buffer use case */
    GST_MINI_OBJECT_FLAG_SET (dmem, GST_D3D11_MEMORY_TRANSFER_NEED_DOWNLOAD);
  }

  gst_d3d11_device_lock (self->device);
  /* XXX: the number of render target view must be one here, since we support
   * only RGBA or BGRA */
  if (!gst_d3d11_compositor_draw_background (self, rtv[0])) {
    GST_ERROR_OBJECT (self, "Couldn't draw background");
    gst_d3d11_device_unlock (self->device);
    ret = GST_FLOW_ERROR;
    goto done;
  }

  GST_OBJECT_LOCK (self);

  for (iter = GST_ELEMENT (vagg)->sinkpads; iter; iter = g_list_next (iter)) {
    GstVideoAggregatorPad *pad = GST_VIDEO_AGGREGATOR_PAD (iter->data);
    GstD3D11CompositorPad *cpad = GST_D3D11_COMPOSITOR_PAD (pad);
    GstVideoFrame *prepared_frame =
        gst_video_aggregator_pad_get_prepared_frame (pad);
    ID3D11ShaderResourceView *srv[GST_VIDEO_MAX_PLANES] = { NULL, };
    GstBuffer *buffer;

    if (!prepared_frame)
      continue;

    if (!gst_d3d11_compositor_pad_setup_converter (pad, vagg)) {
      GST_ERROR_OBJECT (self, "Couldn't setup converter");
      ret = GST_FLOW_ERROR;
      break;
    }

    buffer = prepared_frame->buffer;

    view_idx = 0;
    for (i = 0; i < gst_buffer_n_memory (buffer); i++) {
      GstD3D11Memory *dmem =
          (GstD3D11Memory *) gst_buffer_peek_memory (buffer, i);
      guint srv_size = gst_d3d11_memory_get_shader_resource_view_size (dmem);

      for (j = 0; j < srv_size; j++) {
        g_assert (view_idx < GST_VIDEO_MAX_PLANES);

        srv[view_idx] = gst_d3d11_memory_get_shader_resource_view (dmem, j);
        view_idx++;
      }
    }

    if (!gst_d3d11_converter_convert_unlocked (cpad->convert, srv, rtv,
            cpad->blend, cpad->blend_factor)) {
      GST_ERROR_OBJECT (self, "Couldn't convert frame");
      ret = GST_FLOW_ERROR;
      break;
    }
  }

  self->reconfigured = FALSE;
  GST_OBJECT_UNLOCK (self);
  gst_d3d11_device_unlock (self->device);

  if (ret != GST_FLOW_OK)
    goto done;

  if (need_copy && !gst_d3d11_compositor_copy_buffer (self, &vagg->info,
          target_buf, outbuf, do_device_copy)) {
    GST_ERROR_OBJECT (self, "Couldn't copy input buffer to fallback buffer");
    ret = GST_FLOW_ERROR;
  }

done:
  gst_clear_buffer (&self->fallback_buf);

  return ret;
}

typedef struct
{
  /* without holding ref */
  GstD3D11Device *other_device;
  gboolean have_same_device;
} DeviceCheckData;

static gboolean
gst_d3d11_compositor_check_device_update (GstElement * agg,
    GstVideoAggregatorPad * vpad, DeviceCheckData * data)
{
  GstD3D11Compositor *self = GST_D3D11_COMPOSITOR (agg);
  GstBuffer *buf;
  GstMemory *mem;
  GstD3D11Memory *dmem;
  gboolean update_device = FALSE;

  buf = gst_video_aggregator_pad_get_current_buffer (vpad);
  if (!buf)
    return TRUE;

  /* Ignore gap buffer */
  if (GST_BUFFER_FLAG_IS_SET (buf, GST_BUFFER_FLAG_GAP) ||
      gst_buffer_get_size (buf) == 0) {
    return TRUE;
  }

  mem = gst_buffer_peek_memory (buf, 0);
  /* FIXME: we should be able to accept non-d3d11 memory later once
   * we remove intermediate elements (d3d11upload and d3d11colorconvert)
   */
  if (!gst_is_d3d11_memory (mem)) {
    GST_ELEMENT_ERROR (agg, CORE, FAILED, (NULL), ("Invalid memory"));
    return FALSE;
  }

  dmem = GST_D3D11_MEMORY_CAST (mem);

  /* We can use existing device */
  if (dmem->device == self->device) {
    data->have_same_device = TRUE;
    return FALSE;
  }

  if (self->adapter < 0) {
    update_device = TRUE;
  } else {
    guint adapter = 0;

    g_object_get (dmem->device, "adapter", &adapter, NULL);
    /* The same GPU as what user wanted, update */
    if (adapter == (guint) self->adapter)
      update_device = TRUE;
  }

  if (!update_device)
    return TRUE;

  data->other_device = dmem->device;

  /* Keep iterate since there might be one buffer which holds the same device
   * as ours */
  return TRUE;
}

static GstFlowReturn
gst_d3d11_compositor_create_output_buffer (GstVideoAggregator * vagg,
    GstBuffer ** outbuffer)
{
  GstD3D11Compositor *self = GST_D3D11_COMPOSITOR (vagg);
  DeviceCheckData data;

  /* Check whether there is at least one sinkpad which holds d3d11 buffer
   * with compatible device, and if not, update our device */
  data.other_device = NULL;
  data.have_same_device = FALSE;

  gst_element_foreach_sink_pad (GST_ELEMENT_CAST (vagg),
      (GstElementForeachPadFunc) gst_d3d11_compositor_check_device_update,
      &data);

  if (data.have_same_device || !data.other_device)
    goto done;

  /* Clear all device dependent resources */
  gst_element_foreach_sink_pad (GST_ELEMENT_CAST (vagg),
      (GstElementForeachPadFunc) gst_d3d11_compositor_pad_clear_resource, NULL);

  gst_clear_buffer (&self->fallback_buf);
  if (self->fallback_pool) {
    gst_buffer_pool_set_active (self->fallback_pool, FALSE);
    gst_clear_object (&self->fallback_pool);
  }
  g_clear_pointer (&self->checker_background, gst_d3d11_quad_free);

  GST_INFO_OBJECT (self, "Updating device %" GST_PTR_FORMAT " -> %"
      GST_PTR_FORMAT, self->device, data.other_device);
  gst_object_unref (self->device);
  self->device = (GstD3D11Device *) gst_object_ref (data.other_device);

  /* We cannot call gst_aggregator_negotiate() here, since GstVideoAggregator
   * is holding GST_VIDEO_AGGREGATOR_LOCK() already.
   * Mark reconfigure and do reconfigure later */
  gst_pad_mark_reconfigure (GST_AGGREGATOR_SRC_PAD (vagg));

  return GST_AGGREGATOR_FLOW_NEED_DATA;

done:
  return GST_VIDEO_AGGREGATOR_CLASS (parent_class)->create_output_buffer (vagg,
      outbuffer);
}<|MERGE_RESOLUTION|>--- conflicted
+++ resolved
@@ -449,13 +449,10 @@
 
   GstStructure* crop_properties;
   gboolean      apply_crop;
-<<<<<<< HEAD
   gint   crop_left;
   gint   crop_right;
   gint   crop_top;
   gint   crop_bottom;
-=======
->>>>>>> 1009147c
 };
 
 struct _GstD3D11Compositor
@@ -693,15 +690,11 @@
   pad->height = DEFAULT_PAD_HEIGHT;
   pad->alpha = DEFAULT_PAD_ALPHA;
   pad->sizing_policy = DEFAULT_PAD_SIZING_POLICY;
-<<<<<<< HEAD
   pad->crop_properties = NULL;//gst_structure_from_string("props,left=200,right=200,top=300,bottom=300", NULL);
   pad->crop_left = -1;
   pad->crop_right = -1;
   pad->crop_top = -1;
   pad->crop_bottom = -1;
-=======
-  pad->crop_properties = gst_structure_from_string("props,left=200,right=200,top=300,bottom=300", NULL);
->>>>>>> 1009147c
   pad->apply_crop = FALSE;
   gst_d3d11_compositor_pad_init_blend_options (pad);
 }
@@ -832,25 +825,13 @@
     case PROP_PAD_CROP:
     {
         GST_DEBUG_OBJECT(pad, "setting crop parameters");
-<<<<<<< HEAD
-        if (pad->crop_properties != NULL)
+       if (pad->crop_properties != NULL)
         {
             gst_structure_free(pad->crop_properties);
             pad->crop_properties = NULL;
         }            
         pad->crop_properties =
             gst_structure_copy(gst_value_get_structure(value));
-=======
-        int left;
-        int right;
-        int top;
-        int bottom;
-        if (pad->crop_properties)
-            gst_structure_free(pad->crop_properties);
-        pad->crop_properties =
-            gst_structure_copy(gst_value_get_structure(value));
-        pad->apply_crop = TRUE;
->>>>>>> 1009147c
         if (pad->convert != NULL)
         {
             int left, right, top, bottom;
@@ -864,7 +845,6 @@
             rect.top = top;
             rect.right = right;
             rect.bottom = bottom;
-<<<<<<< HEAD
             pad->crop_left = left;
             pad->crop_top = top;
             pad->crop_right = right;
@@ -874,10 +854,6 @@
             pad->crop_properties = NULL;
         }
         pad->apply_crop = TRUE;
-=======
-            gst_d3d11_converter_update_src_rect(pad->convert, &rect);
-        }
->>>>>>> 1009147c
         break;
     }
 
@@ -1428,37 +1404,12 @@
     if (cpad->apply_crop == TRUE)
     {
 
-<<<<<<< HEAD
-
-#if 0
-        int left, right, top, bottom;
-=======
-        int left, right, top, bottom;
-
->>>>>>> 1009147c
-        gst_structure_get_int(cpad->crop_properties, "left", &left);
-        gst_structure_get_int(cpad->crop_properties, "right", &right);
-        gst_structure_get_int(cpad->crop_properties, "top", &top);
-        gst_structure_get_int(cpad->crop_properties, "bottom", &bottom);
-        GST_DEBUG_OBJECT(pad,"Applying  coordinates %d %d %d %d", left, top, right, bottom);
-<<<<<<< HEAD
-#endif
         rect.left = cpad->crop_left;
         rect.top = cpad->crop_top;
         rect.right = cpad->crop_right;
         rect.bottom = cpad->crop_bottom;
         gst_d3d11_converter_update_src_rect(cpad->convert, &rect);
         cpad->apply_crop = FALSE;
-
-=======
-
-        rect.left = left;
-        rect.top =  top;
-        rect.right = right;
-        rect.bottom = bottom;
-        gst_d3d11_converter_update_src_rect(cpad->convert, &rect);
-        cpad->apply_crop = FALSE;
->>>>>>> 1009147c
     }
   } else if (cpad->alpha_updated) {
     GstStructure *config;
