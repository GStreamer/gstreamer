/* GStreamer
 * Copyright (C) 2004 Wim Taymans <wim@fluendo.com>
 * Copyright (C) 2006 Tim-Philipp Müller <tim centricular net>
 * Copyright (C) 2008 Sebastian Dröge <sebastian.droege@collabora.co.uk>
 *
 * This library is free software; you can redistribute it and/or
 * modify it under the terms of the GNU Library General Public
 * License as published by the Free Software Foundation; either
 * version 2 of the License, or (at your option) any later version.
 *
 * This library is distributed in the hope that it will be useful,
 * but WITHOUT ANY WARRANTY; without even the implied warranty of
 * MERCHANTABILITY or FITNESS FOR A PARTICULAR PURPOSE.  See the GNU
 * Library General Public License for more details.
 *
 * You should have received a copy of the GNU Library General Public
 * License along with this library; if not, write to the
 * Free Software Foundation, Inc., 59 Temple Place - Suite 330,
 * Boston, MA 02111-1307, USA.
 */

/*
 * Based on the speexdec element.
 */

/**
 * SECTION:element-opusdec
 * @see_also: opusenc, oggdemux
 *
 * This element decodes a OPUS stream to raw integer audio.
 *
 * <refsect2>
 * <title>Example pipelines</title>
 * |[
 * gst-launch -v filesrc location=opus.ogg ! oggdemux ! opusdec ! audioconvert ! audioresample ! alsasink
 * ]| Decode an Ogg/Opus file. To create an Ogg/Opus file refer to the documentation of opusenc.
 * </refsect2>
 */

#ifdef HAVE_CONFIG_H
#  include "config.h"
#endif

#include <string.h>
#include <gst/tag/tag.h>
#include "gstopusheader.h"
#include "gstopusdec.h"

GST_DEBUG_CATEGORY_STATIC (opusdec_debug);
#define GST_CAT_DEFAULT opusdec_debug

static GstStaticPadTemplate opus_dec_src_factory =
GST_STATIC_PAD_TEMPLATE ("src",
    GST_PAD_SRC,
    GST_PAD_ALWAYS,
    GST_STATIC_CAPS ("audio/x-raw, "
        "format = (string) { S16LE }, "
        "rate = (int) { 8000, 12000, 16000, 24000, 48000 }, "
        "channels = (int) [ 1, 2 ] ")
    );

static GstStaticPadTemplate opus_dec_sink_factory =
GST_STATIC_PAD_TEMPLATE ("sink",
    GST_PAD_SINK,
    GST_PAD_ALWAYS,
    GST_STATIC_CAPS ("audio/x-opus")
    );

G_DEFINE_TYPE (GstOpusDec, gst_opus_dec, GST_TYPE_AUDIO_DECODER);

static GstFlowReturn gst_opus_dec_parse_header (GstOpusDec * dec,
    GstBuffer * buf);
static gboolean gst_opus_dec_start (GstAudioDecoder * dec);
static gboolean gst_opus_dec_stop (GstAudioDecoder * dec);
static GstFlowReturn gst_opus_dec_handle_frame (GstAudioDecoder * dec,
    GstBuffer * buffer);
static gboolean gst_opus_dec_set_format (GstAudioDecoder * bdec,
    GstCaps * caps);

static void
gst_opus_dec_class_init (GstOpusDecClass * klass)
{
  GstAudioDecoderClass *adclass;
  GstElementClass *element_class;

  adclass = (GstAudioDecoderClass *) klass;
  element_class = (GstElementClass *) klass;

  adclass->start = GST_DEBUG_FUNCPTR (gst_opus_dec_start);
  adclass->stop = GST_DEBUG_FUNCPTR (gst_opus_dec_stop);
  adclass->handle_frame = GST_DEBUG_FUNCPTR (gst_opus_dec_handle_frame);
  adclass->set_format = GST_DEBUG_FUNCPTR (gst_opus_dec_set_format);

  gst_element_class_add_pad_template (element_class,
      gst_static_pad_template_get (&opus_dec_src_factory));
  gst_element_class_add_pad_template (element_class,
      gst_static_pad_template_get (&opus_dec_sink_factory));
  gst_element_class_set_details_simple (element_class, "Opus audio decoder",
      "Codec/Decoder/Audio",
      "decode opus streams to audio",
      "Sebastian Dröge <sebastian.droege@collabora.co.uk>");

  GST_DEBUG_CATEGORY_INIT (opusdec_debug, "opusdec", 0,
      "opus decoding element");
}

static void
gst_opus_dec_reset (GstOpusDec * dec)
{
  dec->packetno = 0;
  if (dec->state) {
    opus_decoder_destroy (dec->state);
    dec->state = NULL;
  }

  gst_buffer_replace (&dec->streamheader, NULL);
  gst_buffer_replace (&dec->vorbiscomment, NULL);

  dec->pre_skip = 0;
}

static void
gst_opus_dec_init (GstOpusDec * dec)
{
  dec->sample_rate = 0;
  dec->n_channels = 0;

  gst_opus_dec_reset (dec);
}

static gboolean
gst_opus_dec_start (GstAudioDecoder * dec)
{
  GstOpusDec *odec = GST_OPUS_DEC (dec);

  gst_opus_dec_reset (odec);

  /* we know about concealment */
  gst_audio_decoder_set_plc_aware (dec, TRUE);

  return TRUE;
}

static gboolean
gst_opus_dec_stop (GstAudioDecoder * dec)
{
  GstOpusDec *odec = GST_OPUS_DEC (dec);

  gst_opus_dec_reset (odec);

  return TRUE;
}

static GstFlowReturn
gst_opus_dec_parse_header (GstOpusDec * dec, GstBuffer * buf)
{
  g_return_val_if_fail (gst_opus_header_is_header (buf, "OpusHead", 8),
      GST_FLOW_ERROR);
  g_return_val_if_fail (GST_BUFFER_SIZE (buf) >= 19, GST_FLOW_ERROR);

  dec->pre_skip = GST_READ_UINT16_LE (GST_BUFFER_DATA (buf) + 10);
  GST_INFO_OBJECT (dec, "Found pre-skip of %u samples", dec->pre_skip);

  return GST_FLOW_OK;
}


static GstFlowReturn
gst_opus_dec_parse_comments (GstOpusDec * dec, GstBuffer * buf)
{
  return GST_FLOW_OK;
}

static void
gst_opus_dec_setup_from_peer_caps (GstOpusDec * dec)
{
  GstPad *srcpad, *peer;
  GstStructure *s;
  GstCaps *caps;
  const GstCaps *template_caps;
  const GstCaps *peer_caps;

  srcpad = GST_AUDIO_DECODER_SRC_PAD (dec);
  peer = gst_pad_get_peer (srcpad);

  if (peer) {
    template_caps = gst_pad_get_pad_template_caps (srcpad);
    peer_caps = gst_pad_get_caps (peer);
    GST_DEBUG_OBJECT (dec, "Peer caps: %" GST_PTR_FORMAT, peer_caps);
    caps = gst_caps_intersect (template_caps, peer_caps);
    gst_pad_fixate_caps (peer, caps);
    GST_DEBUG_OBJECT (dec, "Fixated caps: %" GST_PTR_FORMAT, caps);

    s = gst_caps_get_structure (caps, 0);
    if (!gst_structure_get_int (s, "channels", &dec->n_channels)) {
      dec->n_channels = 2;
      GST_WARNING_OBJECT (dec, "Failed to get channels, using default %d",
          dec->n_channels);
    } else {
      GST_DEBUG_OBJECT (dec, "Got channels %d", dec->n_channels);
    }
    if (!gst_structure_get_int (s, "rate", &dec->sample_rate)) {
      dec->sample_rate = 48000;
      GST_WARNING_OBJECT (dec, "Failed to get rate, using default %d",
          dec->sample_rate);
    } else {
      GST_DEBUG_OBJECT (dec, "Got sample rate %d", dec->sample_rate);
    }

    gst_audio_decoder_set_outcaps (GST_AUDIO_DECODER (dec), caps);
  } else {
    GST_WARNING_OBJECT (dec, "Failed to get src pad peer");
  }
}

static GstFlowReturn
opus_dec_chain_parse_data (GstOpusDec * dec, GstBuffer * buf)
{
  GstFlowReturn res = GST_FLOW_OK;
  gsize size, out_size;
  guint8 *data;
  GstBuffer *outbuf;
  gint16 *out_data;
  int n, err;
  int samples;
  unsigned int packet_size;

  if (dec->state == NULL) {
    gst_opus_dec_setup_from_peer_caps (dec);

    GST_DEBUG_OBJECT (dec, "Creating decoder with %d channels, %d Hz",
        dec->n_channels, dec->sample_rate);
    dec->state = opus_decoder_create (dec->sample_rate, dec->n_channels, &err);
    if (!dec->state || err != OPUS_OK)
      goto creation_failed;
  }

  if (buf) {
    data = gst_buffer_map (buf, &size, NULL, GST_MAP_READ);

    GST_DEBUG_OBJECT (dec, "received buffer of size %u", size);
  } else {
    /* concealment data, pass NULL as the bits parameters */
    GST_DEBUG_OBJECT (dec, "creating concealment data");
    data = NULL;
    size = 0;
  }

<<<<<<< HEAD
  samples =
      opus_packet_get_samples_per_frame (data,
      dec->sample_rate) * opus_packet_get_nb_frames (data, size);
  GST_DEBUG ("bandwidth %d", opus_packet_get_bandwidth (data));
  GST_DEBUG ("samples %d", samples);
=======
  if (data) {
    samples =
        opus_packet_get_samples_per_frame (data,
        dec->sample_rate) * opus_packet_get_nb_frames (data, size);
    packet_size = samples * dec->n_channels * 2;
    GST_DEBUG_OBJECT (dec, "bandwidth %d", opus_packet_get_bandwidth (data));
    GST_DEBUG_OBJECT (dec, "samples %d", samples);
  } else {
    /* use maximum size (120 ms) as we do now know in advance how many samples
       will be returned */
    samples = 120 * dec->sample_rate / 1000;
  }
  packet_size = samples * dec->n_channels * 2;
>>>>>>> 2befc00d

  packet_size = samples * dec->n_channels * 2;
  outbuf = gst_buffer_new_and_alloc (packet_size);
  if (!outbuf) {
    goto buffer_failed;
  }

  out_data = (gint16 *) gst_buffer_map (outbuf, &out_size, NULL, GST_MAP_WRITE);

  n = opus_decode (dec->state, data, size, out_data, samples, 0);
  gst_buffer_unmap (buf, data, size);
  gst_buffer_unmap (outbuf, out_data, out_size);
  if (n < 0) {
    GST_ELEMENT_ERROR (dec, STREAM, DECODE, ("Decoding error: %d", n), (NULL));
    return GST_FLOW_ERROR;
  }
  GST_DEBUG_OBJECT (dec, "decoded %d samples", n);
  GST_BUFFER_SIZE (outbuf) = n * 2 * dec->n_channels;

  /* Skip any samples that need skipping */
  if (dec->pre_skip > 0) {
    guint scaled_pre_skip = dec->pre_skip * dec->sample_rate / 48000;
    guint skip = scaled_pre_skip > n ? n : scaled_pre_skip;
    guint scaled_skip = skip * 48000 / dec->sample_rate;
    GST_BUFFER_SIZE (outbuf) -= skip * 2 * dec->n_channels;
    GST_BUFFER_DATA (outbuf) += skip * 2 * dec->n_channels;
    dec->pre_skip -= scaled_skip;
    GST_INFO_OBJECT (dec,
        "Skipping %u samples (%u at 48000 Hz, %u left to skip)", skip,
        scaled_skip, dec->pre_skip);

    if (GST_BUFFER_SIZE (outbuf) == 0) {
      gst_buffer_unref (outbuf);
      outbuf = NULL;
    }
  }

  res = gst_audio_decoder_finish_frame (GST_AUDIO_DECODER (dec), outbuf, 1);

  if (res != GST_FLOW_OK)
    GST_DEBUG_OBJECT (dec, "flow: %s", gst_flow_get_name (res));

  return res;

creation_failed:
  GST_ERROR_OBJECT (dec, "Failed to create Opus decoder: %d", err);
  return GST_FLOW_ERROR;

buffer_failed:
  GST_ERROR_OBJECT (dec, "Failed to create %u byte buffer", packet_size);
  return GST_FLOW_ERROR;
}

static gboolean
gst_opus_dec_set_format (GstAudioDecoder * bdec, GstCaps * caps)
{
  GstOpusDec *dec = GST_OPUS_DEC (bdec);
  gboolean ret = TRUE;
  GstStructure *s;
  const GValue *streamheader;

  GST_DEBUG_OBJECT (dec, "set_format: %" GST_PTR_FORMAT, caps);

  s = gst_caps_get_structure (caps, 0);
  if ((streamheader = gst_structure_get_value (s, "streamheader")) &&
      G_VALUE_HOLDS (streamheader, GST_TYPE_ARRAY) &&
      gst_value_array_get_size (streamheader) >= 2) {
    const GValue *header, *vorbiscomment;
    GstBuffer *buf;
    GstFlowReturn res = GST_FLOW_OK;

    header = gst_value_array_get_value (streamheader, 0);
    if (header && G_VALUE_HOLDS (header, GST_TYPE_BUFFER)) {
      buf = gst_value_get_buffer (header);
      res = gst_opus_dec_parse_header (dec, buf);
      if (res != GST_FLOW_OK)
        goto done;
      gst_buffer_replace (&dec->streamheader, buf);
    }

    vorbiscomment = gst_value_array_get_value (streamheader, 1);
    if (vorbiscomment && G_VALUE_HOLDS (vorbiscomment, GST_TYPE_BUFFER)) {
      buf = gst_value_get_buffer (vorbiscomment);
      res = gst_opus_dec_parse_comments (dec, buf);
      if (res != GST_FLOW_OK)
        goto done;
      gst_buffer_replace (&dec->vorbiscomment, buf);
    }
  }

done:
  return ret;
}

static gboolean
memcmp_buffers (GstBuffer * buf1, GstBuffer * buf2)
{
  gsize size1, size2;
  gpointer data1;
  gboolean res;

  size1 = gst_buffer_get_size (buf1);
  size2 = gst_buffer_get_size (buf2);

  if (size1 != size2)
    return FALSE;

  data1 = gst_buffer_map (buf1, NULL, NULL, GST_MAP_READ);
  res = gst_buffer_memcmp (buf2, 0, data1, size1) == 0;
  gst_buffer_unmap (buf1, data1, size1);

  return res;
}

<<<<<<< HEAD
static gboolean
gst_opus_dec_is_header (GstBuffer * buf, const char *magic, guint magic_size)
{
  guint8 *data;
  gsize size;
  gboolean ret;

  data = gst_buffer_map (buf, &size, NULL, GST_MAP_READ);
  if (!data)
    return FALSE;
  ret = (size >= magic_size && !memcmp (magic, data, magic_size));
  gst_buffer_unmap (buf, data, size);
  return ret;
}

=======
>>>>>>> 2befc00d
static GstFlowReturn
gst_opus_dec_handle_frame (GstAudioDecoder * adec, GstBuffer * buf)
{
  GstFlowReturn res;
  GstOpusDec *dec;

  /* no fancy draining */
  if (G_UNLIKELY (!buf))
    return GST_FLOW_OK;

  dec = GST_OPUS_DEC (adec);
  GST_LOG_OBJECT (dec,
      "Got buffer ts %" GST_TIME_FORMAT ", duration %" GST_TIME_FORMAT,
      GST_TIME_ARGS (GST_BUFFER_TIMESTAMP (buf)),
      GST_TIME_ARGS (GST_BUFFER_DURATION (buf)));

  /* If we have the streamheader and vorbiscomment from the caps already
   * ignore them here */
  if (dec->streamheader && dec->vorbiscomment) {
    if (memcmp_buffers (dec->streamheader, buf)) {
      GST_DEBUG_OBJECT (dec, "found streamheader");
      gst_audio_decoder_finish_frame (adec, NULL, 1);
      res = GST_FLOW_OK;
    } else if (memcmp_buffers (dec->vorbiscomment, buf)) {
      GST_DEBUG_OBJECT (dec, "found vorbiscomments");
      gst_audio_decoder_finish_frame (adec, NULL, 1);
      res = GST_FLOW_OK;
    } else {
      res = opus_dec_chain_parse_data (dec, buf);
    }
  } else {
    /* Otherwise fall back to packet counting and assume that the
     * first two packets might be the headers, checking magic. */
    switch (dec->packetno) {
      case 0:
        if (gst_opus_header_is_header (buf, "OpusHead", 8)) {
          GST_DEBUG_OBJECT (dec, "found streamheader");
          res = gst_opus_dec_parse_header (dec, buf);
          gst_audio_decoder_finish_frame (adec, NULL, 1);
        } else {
          res = opus_dec_chain_parse_data (dec, buf);
        }
        break;
      case 1:
        if (gst_opus_header_is_header (buf, "OpusTags", 8)) {
          GST_DEBUG_OBJECT (dec, "counted vorbiscomments");
          res = gst_opus_dec_parse_comments (dec, buf);
          gst_audio_decoder_finish_frame (adec, NULL, 1);
        } else {
          res = opus_dec_chain_parse_data (dec, buf);
        }
        break;
      default:
      {
        res = opus_dec_chain_parse_data (dec, buf);
        break;
      }
    }
  }

  dec->packetno++;

  return res;
}<|MERGE_RESOLUTION|>--- conflicted
+++ resolved
@@ -246,13 +246,6 @@
     size = 0;
   }
 
-<<<<<<< HEAD
-  samples =
-      opus_packet_get_samples_per_frame (data,
-      dec->sample_rate) * opus_packet_get_nb_frames (data, size);
-  GST_DEBUG ("bandwidth %d", opus_packet_get_bandwidth (data));
-  GST_DEBUG ("samples %d", samples);
-=======
   if (data) {
     samples =
         opus_packet_get_samples_per_frame (data,
@@ -265,8 +258,6 @@
        will be returned */
     samples = 120 * dec->sample_rate / 1000;
   }
-  packet_size = samples * dec->n_channels * 2;
->>>>>>> 2befc00d
 
   packet_size = samples * dec->n_channels * 2;
   outbuf = gst_buffer_new_and_alloc (packet_size);
@@ -381,24 +372,6 @@
   return res;
 }
 
-<<<<<<< HEAD
-static gboolean
-gst_opus_dec_is_header (GstBuffer * buf, const char *magic, guint magic_size)
-{
-  guint8 *data;
-  gsize size;
-  gboolean ret;
-
-  data = gst_buffer_map (buf, &size, NULL, GST_MAP_READ);
-  if (!data)
-    return FALSE;
-  ret = (size >= magic_size && !memcmp (magic, data, magic_size));
-  gst_buffer_unmap (buf, data, size);
-  return ret;
-}
-
-=======
->>>>>>> 2befc00d
 static GstFlowReturn
 gst_opus_dec_handle_frame (GstAudioDecoder * adec, GstBuffer * buf)
 {
