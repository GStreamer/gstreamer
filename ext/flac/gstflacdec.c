/* GStreamer
 * Copyright (C) <1999> Erik Walthinsen <omega@cse.ogi.edu>
 * Copyright (C) <2006> Tim-Philipp Müller <tim centricular net>
 * Copyright (C) <2006> Jan Schmidt <thaytan at mad scientist com>
 *
 * This library is free software; you can redistribute it and/or
 * modify it under the terms of the GNU Library General Public
 * License as published by the Free Software Foundation; either
 * version 2 of the License, or (at your option) any later version.
 *
 * This library is distributed in the hope that it will be useful,
 * but WITHOUT ANY WARRANTY; without even the implied warranty of
 * MERCHANTABILITY or FITNESS FOR A PARTICULAR PURPOSE.  See the GNU
 * Library General Public License for more details.
 *
 * You should have received a copy of the GNU Library General Public
 * License along with this library; if not, write to the
 * Free Software Foundation, Inc., 59 Temple Place - Suite 330,
 * Boston, MA 02111-1307, USA.
 */

/**
 * SECTION:element-flacdec
 * @see_also: #GstFlacEnc
 *
 * flacdec decodes FLAC streams.
 * <ulink url="http://flac.sourceforge.net/">FLAC</ulink>
 * is a Free Lossless Audio Codec.
 *
 * <refsect2>
 * <title>Example launch line</title>
 * |[
 * gst-launch filesrc location=media/small/dark.441-16-s.flac ! flacdec ! audioconvert ! audioresample ! autoaudiosink
 * ]|
 * |[
 * gst-launch gnomevfssrc location=http://gstreamer.freedesktop.org/media/small/dark.441-16-s.flac ! flacdec ! audioconvert ! audioresample ! queue min-threshold-buffers=10 ! autoaudiosink
 * ]|
 * </refsect2>
 */

/* TODO: add seeking when operating chain-based with unframed input */
/* FIXME: demote/remove granulepos handling and make more time-centric */

#ifdef HAVE_CONFIG_H
#include "config.h"
#endif
#include <string.h>

#include "gstflacdec.h"
#include <gst/gst-i18n-plugin.h>
#include <gst/gsttagsetter.h>
#include <gst/base/gsttypefindhelper.h>
#include <gst/audio/multichannel.h>
#include <gst/tag/tag.h>

/* Taken from http://flac.sourceforge.net/format.html#frame_header */
static const GstAudioChannelPosition channel_positions[8][8] = {
  {GST_AUDIO_CHANNEL_POSITION_FRONT_MONO},
  {GST_AUDIO_CHANNEL_POSITION_FRONT_LEFT,
      GST_AUDIO_CHANNEL_POSITION_FRONT_RIGHT}, {
        GST_AUDIO_CHANNEL_POSITION_FRONT_LEFT,
        GST_AUDIO_CHANNEL_POSITION_FRONT_RIGHT,
      GST_AUDIO_CHANNEL_POSITION_FRONT_CENTER}, {
        GST_AUDIO_CHANNEL_POSITION_FRONT_LEFT,
        GST_AUDIO_CHANNEL_POSITION_FRONT_RIGHT,
        GST_AUDIO_CHANNEL_POSITION_REAR_LEFT,
      GST_AUDIO_CHANNEL_POSITION_REAR_RIGHT}, {
        GST_AUDIO_CHANNEL_POSITION_FRONT_LEFT,
        GST_AUDIO_CHANNEL_POSITION_FRONT_RIGHT,
        GST_AUDIO_CHANNEL_POSITION_FRONT_CENTER,
        GST_AUDIO_CHANNEL_POSITION_REAR_LEFT,
      GST_AUDIO_CHANNEL_POSITION_REAR_RIGHT}, {
        GST_AUDIO_CHANNEL_POSITION_FRONT_LEFT,
        GST_AUDIO_CHANNEL_POSITION_FRONT_RIGHT,
        GST_AUDIO_CHANNEL_POSITION_FRONT_CENTER,
        GST_AUDIO_CHANNEL_POSITION_LFE,
        GST_AUDIO_CHANNEL_POSITION_REAR_LEFT,
      GST_AUDIO_CHANNEL_POSITION_REAR_RIGHT},
  /* FIXME: 7/8 channel layouts are not defined in the FLAC specs */
  {
        GST_AUDIO_CHANNEL_POSITION_FRONT_LEFT,
        GST_AUDIO_CHANNEL_POSITION_FRONT_RIGHT,
        GST_AUDIO_CHANNEL_POSITION_REAR_LEFT,
        GST_AUDIO_CHANNEL_POSITION_REAR_RIGHT,
        GST_AUDIO_CHANNEL_POSITION_FRONT_CENTER,
        GST_AUDIO_CHANNEL_POSITION_LFE,
      GST_AUDIO_CHANNEL_POSITION_REAR_CENTER}, {
        GST_AUDIO_CHANNEL_POSITION_FRONT_LEFT,
        GST_AUDIO_CHANNEL_POSITION_FRONT_RIGHT,
        GST_AUDIO_CHANNEL_POSITION_REAR_LEFT,
        GST_AUDIO_CHANNEL_POSITION_REAR_RIGHT,
        GST_AUDIO_CHANNEL_POSITION_FRONT_CENTER,
        GST_AUDIO_CHANNEL_POSITION_LFE,
        GST_AUDIO_CHANNEL_POSITION_SIDE_LEFT,
      GST_AUDIO_CHANNEL_POSITION_SIDE_RIGHT}
};

GST_DEBUG_CATEGORY_STATIC (flacdec_debug);
#define GST_CAT_DEFAULT flacdec_debug

static void gst_flac_dec_finalize (GObject * object);
static void gst_flac_dec_loop (GstPad * pad);

static GstStateChangeReturn gst_flac_dec_change_state (GstElement * element,
    GstStateChange transition);
static const GstQueryType *gst_flac_dec_get_src_query_types (GstPad * pad);
static const GstQueryType *gst_flac_dec_get_sink_query_types (GstPad * pad);
static gboolean gst_flac_dec_sink_query (GstPad * pad, GstQuery * query);
static gboolean gst_flac_dec_src_query (GstPad * pad, GstQuery * query);
static gboolean gst_flac_dec_convert_src (GstPad * pad, GstFormat src_format,
    gint64 src_value, GstFormat * dest_format, gint64 * dest_value);
static gboolean gst_flac_dec_src_event (GstPad * pad, GstEvent * event);
static gboolean gst_flac_dec_sink_activate (GstPad * sinkpad);
static gboolean gst_flac_dec_sink_activate_pull (GstPad * sinkpad,
    gboolean active);
static gboolean gst_flac_dec_sink_activate_push (GstPad * sinkpad,
    gboolean active);
static gboolean gst_flac_dec_sink_event (GstPad * pad, GstEvent * event);
static GstFlowReturn gst_flac_dec_chain (GstPad * pad, GstBuffer * buf);

static void gst_flac_dec_reset_decoders (GstFlacDec * flacdec);
static void gst_flac_dec_setup_decoder (GstFlacDec * flacdec);

static FLAC__StreamDecoderReadStatus
gst_flac_dec_read_seekable (const FLAC__StreamDecoder * decoder,
    FLAC__byte buffer[], size_t * bytes, void *client_data);
static FLAC__StreamDecoderReadStatus
gst_flac_dec_read_stream (const FLAC__StreamDecoder * decoder,
    FLAC__byte buffer[], size_t * bytes, void *client_data);
static FLAC__StreamDecoderSeekStatus
gst_flac_dec_seek (const FLAC__StreamDecoder * decoder,
    FLAC__uint64 position, void *client_data);
static FLAC__StreamDecoderTellStatus
gst_flac_dec_tell (const FLAC__StreamDecoder * decoder,
    FLAC__uint64 * position, void *client_data);
static FLAC__StreamDecoderLengthStatus
gst_flac_dec_length (const FLAC__StreamDecoder * decoder,
    FLAC__uint64 * length, void *client_data);
static FLAC__bool gst_flac_dec_eof (const FLAC__StreamDecoder * decoder,
    void *client_data);
static FLAC__StreamDecoderWriteStatus
gst_flac_dec_write_stream (const FLAC__StreamDecoder * decoder,
    const FLAC__Frame * frame,
    const FLAC__int32 * const buffer[], void *client_data);
static void gst_flac_dec_metadata_cb (const FLAC__StreamDecoder *
    decoder, const FLAC__StreamMetadata * metadata, void *client_data);
static void gst_flac_dec_error_cb (const FLAC__StreamDecoder *
    decoder, FLAC__StreamDecoderErrorStatus status, void *client_data);

#define gst_flac_dec_parent_class parent_class
G_DEFINE_TYPE (GstFlacDec, gst_flac_dec, GST_TYPE_ELEMENT);

/* FIXME 0.11: Use width=32 for all depths and let audioconvert
 * handle the conversions instead of doing it ourself.
 */
#define GST_FLAC_DEC_SRC_CAPS                             \
    "audio/x-raw-int, "                                   \
    "endianness = (int) BYTE_ORDER, "                     \
    "signed = (boolean) true, "                           \
    "width = (int) { 8, 16, 32 }, "                       \
    "depth = (int) [ 4, 32 ], "                           \
    "rate = (int) [ 1, 655350 ], "                        \
    "channels = (int) [ 1, 8 ]"

static GstStaticPadTemplate flac_dec_src_factory =
GST_STATIC_PAD_TEMPLATE ("src",
    GST_PAD_SRC,
    GST_PAD_ALWAYS,
    GST_STATIC_CAPS (GST_FLAC_DEC_SRC_CAPS));
static GstStaticPadTemplate flac_dec_sink_factory =
GST_STATIC_PAD_TEMPLATE ("sink",
    GST_PAD_SINK,
    GST_PAD_ALWAYS,
    GST_STATIC_CAPS ("audio/x-flac")
    );

static void
gst_flac_dec_class_init (GstFlacDecClass * klass)
{
  GstElementClass *gstelement_class;
  GObjectClass *gobject_class;

  gstelement_class = (GstElementClass *) klass;
  gobject_class = (GObjectClass *) klass;

  GST_DEBUG_CATEGORY_INIT (flacdec_debug, "flacdec", 0, "flac decoder");

  gobject_class->finalize = gst_flac_dec_finalize;

  gstelement_class->change_state =
      GST_DEBUG_FUNCPTR (gst_flac_dec_change_state);

  gst_element_class_add_pad_template (gstelement_class,
      gst_static_pad_template_get (&flac_dec_src_factory));
  gst_element_class_add_pad_template (gstelement_class,
      gst_static_pad_template_get (&flac_dec_sink_factory));

  gst_element_class_set_details_simple (gstelement_class, "FLAC audio decoder",
      "Codec/Decoder/Audio",
      "Decodes FLAC lossless audio streams", "Wim Taymans <wim@fluendo.com>");
}

static void
gst_flac_dec_init (GstFlacDec * flacdec)
{
  flacdec->sinkpad =
      gst_pad_new_from_static_template (&flac_dec_sink_factory, "sink");
  gst_pad_set_activate_function (flacdec->sinkpad,
      GST_DEBUG_FUNCPTR (gst_flac_dec_sink_activate));
  gst_pad_set_activatepull_function (flacdec->sinkpad,
      GST_DEBUG_FUNCPTR (gst_flac_dec_sink_activate_pull));
  gst_pad_set_activatepush_function (flacdec->sinkpad,
      GST_DEBUG_FUNCPTR (gst_flac_dec_sink_activate_push));
  gst_pad_set_query_type_function (flacdec->sinkpad,
      GST_DEBUG_FUNCPTR (gst_flac_dec_get_sink_query_types));
  gst_pad_set_query_function (flacdec->sinkpad,
      GST_DEBUG_FUNCPTR (gst_flac_dec_sink_query));
  gst_pad_set_event_function (flacdec->sinkpad,
      GST_DEBUG_FUNCPTR (gst_flac_dec_sink_event));
  gst_pad_set_chain_function (flacdec->sinkpad,
      GST_DEBUG_FUNCPTR (gst_flac_dec_chain));
  gst_element_add_pad (GST_ELEMENT (flacdec), flacdec->sinkpad);

  flacdec->srcpad =
      gst_pad_new_from_static_template (&flac_dec_src_factory, "src");
  gst_pad_set_query_type_function (flacdec->srcpad,
      GST_DEBUG_FUNCPTR (gst_flac_dec_get_src_query_types));
  gst_pad_set_query_function (flacdec->srcpad,
      GST_DEBUG_FUNCPTR (gst_flac_dec_src_query));
  gst_pad_set_event_function (flacdec->srcpad,
      GST_DEBUG_FUNCPTR (gst_flac_dec_src_event));
  gst_pad_use_fixed_caps (flacdec->srcpad);
  gst_element_add_pad (GST_ELEMENT (flacdec), flacdec->srcpad);

  gst_flac_dec_reset_decoders (flacdec);
}

static void
gst_flac_dec_reset_decoders (GstFlacDec * flacdec)
{
  /* Clean up the decoder */
  if (flacdec->decoder) {
    FLAC__stream_decoder_delete (flacdec->decoder);
    flacdec->decoder = NULL;
  }

  if (flacdec->adapter) {
    gst_adapter_clear (flacdec->adapter);
    g_object_unref (flacdec->adapter);
    flacdec->adapter = NULL;
  }

  if (flacdec->close_segment) {
    gst_event_unref (flacdec->close_segment);
    flacdec->close_segment = NULL;
  }
  if (flacdec->start_segment) {
    gst_event_unref (flacdec->start_segment);
    flacdec->start_segment = NULL;
  }
  if (flacdec->tags) {
    gst_tag_list_free (flacdec->tags);
    flacdec->tags = NULL;
  }
  if (flacdec->pending) {
    gst_buffer_unref (flacdec->pending);
    flacdec->pending = NULL;
  }

  flacdec->segment.last_stop = 0;
  flacdec->offset = 0;
  flacdec->init = TRUE;
}

static void
gst_flac_dec_setup_decoder (GstFlacDec * dec)
{
  gst_flac_dec_reset_decoders (dec);

  dec->tags = gst_tag_list_new ();
  gst_tag_list_add (dec->tags, GST_TAG_MERGE_REPLACE,
      GST_TAG_AUDIO_CODEC, "FLAC", NULL);

  dec->adapter = gst_adapter_new ();

  dec->decoder = FLAC__stream_decoder_new ();

  /* no point calculating since it's never checked here */
  FLAC__stream_decoder_set_md5_checking (dec->decoder, false);
  FLAC__stream_decoder_set_metadata_respond (dec->decoder,
      FLAC__METADATA_TYPE_VORBIS_COMMENT);
  FLAC__stream_decoder_set_metadata_respond (dec->decoder,
      FLAC__METADATA_TYPE_PICTURE);
}

static void
gst_flac_dec_finalize (GObject * object)
{
  GstFlacDec *flacdec;

  flacdec = GST_FLAC_DEC (object);

  gst_flac_dec_reset_decoders (flacdec);

  G_OBJECT_CLASS (parent_class)->finalize (object);
}


static gboolean
gst_flac_dec_update_metadata (GstFlacDec * flacdec,
    const FLAC__StreamMetadata * metadata)
{
  GstTagList *list;
  guint num, i;

  if (flacdec->tags)
    list = flacdec->tags;
  else
    flacdec->tags = list = gst_tag_list_new ();

  num = metadata->data.vorbis_comment.num_comments;
  GST_DEBUG_OBJECT (flacdec, "%u tag(s) found", num);

  for (i = 0; i < num; ++i) {
    gchar *vc, *name, *value;

    vc = g_strndup ((gchar *) metadata->data.vorbis_comment.comments[i].entry,
        metadata->data.vorbis_comment.comments[i].length);

    if (gst_tag_parse_extended_comment (vc, &name, NULL, &value, TRUE)) {
      GST_DEBUG_OBJECT (flacdec, "%s : %s", name, value);
      if (value && strlen (value))
        gst_vorbis_tag_add (list, name, value);
      g_free (name);
      g_free (value);
    }

    g_free (vc);
  }

  return TRUE;
}

/* CRC-8, poly = x^8 + x^2 + x^1 + x^0, init = 0 */
static const guint8 crc8_table[256] = {
  0x00, 0x07, 0x0E, 0x09, 0x1C, 0x1B, 0x12, 0x15,
  0x38, 0x3F, 0x36, 0x31, 0x24, 0x23, 0x2A, 0x2D,
  0x70, 0x77, 0x7E, 0x79, 0x6C, 0x6B, 0x62, 0x65,
  0x48, 0x4F, 0x46, 0x41, 0x54, 0x53, 0x5A, 0x5D,
  0xE0, 0xE7, 0xEE, 0xE9, 0xFC, 0xFB, 0xF2, 0xF5,
  0xD8, 0xDF, 0xD6, 0xD1, 0xC4, 0xC3, 0xCA, 0xCD,
  0x90, 0x97, 0x9E, 0x99, 0x8C, 0x8B, 0x82, 0x85,
  0xA8, 0xAF, 0xA6, 0xA1, 0xB4, 0xB3, 0xBA, 0xBD,
  0xC7, 0xC0, 0xC9, 0xCE, 0xDB, 0xDC, 0xD5, 0xD2,
  0xFF, 0xF8, 0xF1, 0xF6, 0xE3, 0xE4, 0xED, 0xEA,
  0xB7, 0xB0, 0xB9, 0xBE, 0xAB, 0xAC, 0xA5, 0xA2,
  0x8F, 0x88, 0x81, 0x86, 0x93, 0x94, 0x9D, 0x9A,
  0x27, 0x20, 0x29, 0x2E, 0x3B, 0x3C, 0x35, 0x32,
  0x1F, 0x18, 0x11, 0x16, 0x03, 0x04, 0x0D, 0x0A,
  0x57, 0x50, 0x59, 0x5E, 0x4B, 0x4C, 0x45, 0x42,
  0x6F, 0x68, 0x61, 0x66, 0x73, 0x74, 0x7D, 0x7A,
  0x89, 0x8E, 0x87, 0x80, 0x95, 0x92, 0x9B, 0x9C,
  0xB1, 0xB6, 0xBF, 0xB8, 0xAD, 0xAA, 0xA3, 0xA4,
  0xF9, 0xFE, 0xF7, 0xF0, 0xE5, 0xE2, 0xEB, 0xEC,
  0xC1, 0xC6, 0xCF, 0xC8, 0xDD, 0xDA, 0xD3, 0xD4,
  0x69, 0x6E, 0x67, 0x60, 0x75, 0x72, 0x7B, 0x7C,
  0x51, 0x56, 0x5F, 0x58, 0x4D, 0x4A, 0x43, 0x44,
  0x19, 0x1E, 0x17, 0x10, 0x05, 0x02, 0x0B, 0x0C,
  0x21, 0x26, 0x2F, 0x28, 0x3D, 0x3A, 0x33, 0x34,
  0x4E, 0x49, 0x40, 0x47, 0x52, 0x55, 0x5C, 0x5B,
  0x76, 0x71, 0x78, 0x7F, 0x6A, 0x6D, 0x64, 0x63,
  0x3E, 0x39, 0x30, 0x37, 0x22, 0x25, 0x2C, 0x2B,
  0x06, 0x01, 0x08, 0x0F, 0x1A, 0x1D, 0x14, 0x13,
  0xAE, 0xA9, 0xA0, 0xA7, 0xB2, 0xB5, 0xBC, 0xBB,
  0x96, 0x91, 0x98, 0x9F, 0x8A, 0x8D, 0x84, 0x83,
  0xDE, 0xD9, 0xD0, 0xD7, 0xC2, 0xC5, 0xCC, 0xCB,
  0xE6, 0xE1, 0xE8, 0xEF, 0xFA, 0xFD, 0xF4, 0xF3
};

static guint8
gst_flac_calculate_crc8 (guint8 * data, guint length)
{
  guint8 crc = 0;

  while (length--) {
    crc = crc8_table[crc ^ *data];
    ++data;
  }

  return crc;
}

static gboolean
gst_flac_dec_scan_got_frame (GstFlacDec * flacdec, guint8 * data, guint size,
    gint64 * last_sample_num)
{
  guint headerlen;
  guint sr_from_end = 0;        /* can be 0, 8 or 16 */
  guint bs_from_end = 0;        /* can be 0, 8 or 16 */
  guint32 val = 0;
  guint8 bs, sr, ca, ss, pb;

  if (size < 10)
    return FALSE;

  /* sync */
  if (data[0] != 0xFF || (data[1] & 0xFC) != 0xF8)
    return FALSE;
  if (data[1] & 1) {
    GST_WARNING_OBJECT (flacdec, "Variable block size FLAC unsupported");
    return FALSE;
  }

  bs = (data[2] & 0xF0) >> 4;   /* blocksize marker   */
  sr = (data[2] & 0x0F);        /* samplerate marker  */
  ca = (data[3] & 0xF0) >> 4;   /* channel assignment */
  ss = (data[3] & 0x0F) >> 1;   /* sample size marker */
  pb = (data[3] & 0x01);        /* padding bit        */

  GST_LOG_OBJECT (flacdec,
      "got sync, bs=%x,sr=%x,ca=%x,ss=%x,pb=%x", bs, sr, ca, ss, pb);

  if (bs == 0 || sr == 0x0F || ca >= 0x0B || ss == 0x03 || ss == 0x07) {
    return FALSE;
  }

  /* read block size from end of header? */
  if (bs == 6)
    bs_from_end = 8;
  else if (bs == 7)
    bs_from_end = 16;

  /* read sample rate from end of header? */
  if (sr == 0x0C)
    sr_from_end = 8;
  else if (sr == 0x0D || sr == 0x0E)
    sr_from_end = 16;

  /* FIXME: This is can be 36 bit if variable block size is used,
   * fortunately not encoder supports this yet and we check for that
   * above.
   */
  val = (guint32) g_utf8_get_char_validated ((gchar *) data + 4, -1);

  if (val == (guint32) - 1 || val == (guint32) - 2) {
    GST_LOG_OBJECT (flacdec, "failed to read sample/frame");
    return FALSE;
  }

  headerlen = 4 + g_unichar_to_utf8 ((gunichar) val, NULL) +
      (bs_from_end / 8) + (sr_from_end / 8);

  if (gst_flac_calculate_crc8 (data, headerlen) != data[headerlen]) {
    GST_LOG_OBJECT (flacdec, "invalid checksum");
    return FALSE;
  }

  if (flacdec->min_blocksize == flacdec->max_blocksize) {
    *last_sample_num = (val + 1) * flacdec->min_blocksize;
  } else {
    *last_sample_num = 0;       /* FIXME: + length of last block in samples */
  }

  /* FIXME: only valid for fixed block size streams */
  GST_DEBUG_OBJECT (flacdec, "frame number: %" G_GINT64_FORMAT,
      *last_sample_num);

  if (flacdec->sample_rate > 0 && *last_sample_num != 0) {
    GST_DEBUG_OBJECT (flacdec, "last sample %" G_GINT64_FORMAT " = %"
        GST_TIME_FORMAT, *last_sample_num,
        GST_TIME_ARGS (*last_sample_num * GST_SECOND / flacdec->sample_rate));
  }

  return TRUE;
}

#define SCANBLOCK_SIZE  (64*1024)

static void
gst_flac_dec_scan_for_last_block (GstFlacDec * flacdec, gint64 * samples)
{
  GstFormat format = GST_FORMAT_BYTES;
  gint64 file_size, offset;

  GST_INFO_OBJECT (flacdec, "total number of samples unknown, scanning file");

  if (!gst_pad_query_peer_duration (flacdec->sinkpad, &format, &file_size)) {
    GST_WARNING_OBJECT (flacdec, "failed to query upstream size!");
    return;
  }

  if (flacdec->min_blocksize != flacdec->max_blocksize) {
    GST_WARNING_OBJECT (flacdec, "scanning for last sample only works "
        "for FLAC files with constant blocksize");
    return;
  }

  GST_DEBUG_OBJECT (flacdec, "upstream size: %" G_GINT64_FORMAT, file_size);

  offset = file_size - 1;
  while (offset >= MAX (SCANBLOCK_SIZE / 2, file_size / 2)) {
    GstFlowReturn flow;
    GstBuffer *buf = NULL;
    guint8 *data, *ptr;
    gsize size, left;

    /* divide by 2 = not very sophisticated way to deal with overlapping */
    offset -= SCANBLOCK_SIZE / 2;
    GST_LOG_OBJECT (flacdec, "looking for frame at %" G_GINT64_FORMAT
        "-%" G_GINT64_FORMAT, offset, offset + SCANBLOCK_SIZE);

    flow = gst_pad_pull_range (flacdec->sinkpad, offset, SCANBLOCK_SIZE, &buf);
    if (flow != GST_FLOW_OK) {
      GST_DEBUG_OBJECT (flacdec, "flow = %s", gst_flow_get_name (flow));
      return;
    }

    data = gst_buffer_map (buf, &size, NULL, GST_MAP_READ);

    ptr = data;
    left = size;

    while (left > 16) {
      if (gst_flac_dec_scan_got_frame (flacdec, ptr, left, samples)) {
        GST_DEBUG_OBJECT (flacdec, "frame sync at offset %" G_GINT64_FORMAT,
            offset + size - left);
        gst_buffer_unmap (buf, data, size);
        gst_buffer_unref (buf);
        return;
      }
      ++ptr;
      --left;
    }

    gst_buffer_unmap (buf, data, size);
    gst_buffer_unref (buf);
  }
}

static void
gst_flac_extract_picture_buffer (GstFlacDec * dec,
    const FLAC__StreamMetadata * metadata)
{
  FLAC__StreamMetadata_Picture picture;
  GstTagList *tags;

  g_return_if_fail (metadata->type == FLAC__METADATA_TYPE_PICTURE);

  GST_LOG_OBJECT (dec, "Got PICTURE block");
  picture = metadata->data.picture;

  GST_DEBUG_OBJECT (dec, "declared MIME type is: '%s'",
      GST_STR_NULL (picture.mime_type));
  GST_DEBUG_OBJECT (dec, "image data is %u bytes", picture.data_length);

  tags = gst_tag_list_new ();

  gst_tag_list_add_id3_image (tags, (guint8 *) picture.data,
      picture.data_length, picture.type);

  if (!gst_tag_list_is_empty (tags)) {
    gst_element_found_tags_for_pad (GST_ELEMENT (dec), dec->srcpad, tags);
  } else {
    GST_DEBUG_OBJECT (dec, "problem parsing PICTURE block, skipping");
    gst_tag_list_free (tags);
  }
}

static void
gst_flac_dec_metadata_cb (const FLAC__StreamDecoder * decoder,
    const FLAC__StreamMetadata * metadata, void *client_data)
{
  GstFlacDec *flacdec = GST_FLAC_DEC (client_data);

  GST_LOG_OBJECT (flacdec, "metadata type: %d", metadata->type);

  switch (metadata->type) {
    case FLAC__METADATA_TYPE_STREAMINFO:{
      gint64 samples;
      guint depth;

      samples = metadata->data.stream_info.total_samples;

      flacdec->min_blocksize = metadata->data.stream_info.min_blocksize;
      flacdec->max_blocksize = metadata->data.stream_info.max_blocksize;
      flacdec->sample_rate = metadata->data.stream_info.sample_rate;
      flacdec->depth = depth = metadata->data.stream_info.bits_per_sample;
      flacdec->channels = metadata->data.stream_info.channels;

      if (depth < 9)
        flacdec->width = 8;
      else if (depth < 17)
        flacdec->width = 16;
      else
        flacdec->width = 32;

      GST_DEBUG_OBJECT (flacdec, "blocksize: min=%u, max=%u",
          flacdec->min_blocksize, flacdec->max_blocksize);
      GST_DEBUG_OBJECT (flacdec, "sample rate: %u, channels: %u",
          flacdec->sample_rate, flacdec->channels);
      GST_DEBUG_OBJECT (flacdec, "depth: %u, width: %u", flacdec->depth,
          flacdec->width);

      /* Only scan for last block in pull-mode, since it uses pull_range() */
      if (samples == 0 && !flacdec->streaming) {
        gst_flac_dec_scan_for_last_block (flacdec, &samples);
      }

      GST_DEBUG_OBJECT (flacdec, "total samples = %" G_GINT64_FORMAT, samples);

      /* in framed mode the demuxer/parser upstream has already pushed a
       * newsegment event in TIME format which we've passed on */
      if (samples > 0 && !flacdec->framed) {
        gint64 duration;

        gst_segment_set_duration (&flacdec->segment, GST_FORMAT_DEFAULT,
            samples);

        /* convert duration to time */
        duration = gst_util_uint64_scale_int (samples, GST_SECOND,
            flacdec->sample_rate);

        /* fixme, at this time we could seek to the queued seek event if we have
         * any */
        if (flacdec->start_segment)
          gst_event_unref (flacdec->start_segment);
        flacdec->start_segment =
            gst_event_new_new_segment_full (FALSE,
            flacdec->segment.rate, flacdec->segment.applied_rate,
            GST_FORMAT_TIME, 0, duration, 0);
      }
      break;
    }
    case FLAC__METADATA_TYPE_PICTURE:{
      gst_flac_extract_picture_buffer (flacdec, metadata);
      break;
    }
    case FLAC__METADATA_TYPE_VORBIS_COMMENT:
      gst_flac_dec_update_metadata (flacdec, metadata);
      break;
    default:
      break;
  }
}

static void
gst_flac_dec_error_cb (const FLAC__StreamDecoder * d,
    FLAC__StreamDecoderErrorStatus status, void *client_data)
{
  const gchar *error;
  GstFlacDec *dec;

  dec = GST_FLAC_DEC (client_data);

  switch (status) {
    case FLAC__STREAM_DECODER_ERROR_STATUS_LOST_SYNC:
      /* Ignore this error and keep processing */
      return;
    case FLAC__STREAM_DECODER_ERROR_STATUS_BAD_HEADER:
      error = "bad header";
      break;
    case FLAC__STREAM_DECODER_ERROR_STATUS_FRAME_CRC_MISMATCH:
      error = "CRC mismatch";
      break;
    default:
      error = "unknown error";
      break;
  }

  GST_ELEMENT_ERROR (dec, STREAM, DECODE, (NULL), ("%s (%d)", error, status));
  dec->last_flow = GST_FLOW_ERROR;
}

static FLAC__StreamDecoderSeekStatus
gst_flac_dec_seek (const FLAC__StreamDecoder * decoder,
    FLAC__uint64 position, void *client_data)
{
  GstFlacDec *flacdec;

  flacdec = GST_FLAC_DEC (client_data);

  GST_DEBUG_OBJECT (flacdec, "seek %" G_GUINT64_FORMAT, (guint64) position);
  flacdec->offset = position;

  return FLAC__STREAM_DECODER_SEEK_STATUS_OK;
}

static FLAC__StreamDecoderTellStatus
gst_flac_dec_tell (const FLAC__StreamDecoder * decoder,
    FLAC__uint64 * position, void *client_data)
{
  GstFlacDec *flacdec;

  flacdec = GST_FLAC_DEC (client_data);

  *position = flacdec->offset;

  GST_DEBUG_OBJECT (flacdec, "tell %" G_GINT64_FORMAT, (gint64) * position);

  return FLAC__STREAM_DECODER_TELL_STATUS_OK;
}

static FLAC__StreamDecoderLengthStatus
gst_flac_dec_length (const FLAC__StreamDecoder * decoder,
    FLAC__uint64 * length, void *client_data)
{
  GstFlacDec *flacdec;
  GstFormat fmt = GST_FORMAT_BYTES;
  gint64 len;
  GstPad *peer;

  flacdec = GST_FLAC_DEC (client_data);

  if (!(peer = gst_pad_get_peer (flacdec->sinkpad)))
    return FLAC__STREAM_DECODER_LENGTH_STATUS_ERROR;

  gst_pad_query_duration (peer, &fmt, &len);
  gst_object_unref (peer);
  if (fmt != GST_FORMAT_BYTES || len == -1)
    return FLAC__STREAM_DECODER_LENGTH_STATUS_ERROR;

  *length = len;

  GST_DEBUG_OBJECT (flacdec, "encoded byte length %" G_GINT64_FORMAT,
      (gint64) * length);

  return FLAC__STREAM_DECODER_LENGTH_STATUS_OK;
}

static FLAC__bool
gst_flac_dec_eof (const FLAC__StreamDecoder * decoder, void *client_data)
{
  GstFlacDec *flacdec;
  GstFormat fmt;
  GstPad *peer;
  gboolean ret = FALSE;
  gint64 len;

  flacdec = GST_FLAC_DEC (client_data);

  if (!(peer = gst_pad_get_peer (flacdec->sinkpad))) {
    GST_WARNING_OBJECT (flacdec, "no peer pad, returning EOF");
    return TRUE;
  }

  fmt = GST_FORMAT_BYTES;
  if (gst_pad_query_duration (peer, &fmt, &len) && fmt == GST_FORMAT_BYTES &&
      len != -1 && flacdec->offset >= len) {
    GST_DEBUG_OBJECT (flacdec,
        "offset=%" G_GINT64_FORMAT ", len=%" G_GINT64_FORMAT
        ", returning EOF", flacdec->offset, len);
    ret = TRUE;
  }

  gst_object_unref (peer);

  return ret;
}

static FLAC__StreamDecoderReadStatus
gst_flac_dec_read_seekable (const FLAC__StreamDecoder * decoder,
    FLAC__byte buffer[], size_t * bytes, void *client_data)
{
  GstFlowReturn flow;
  GstFlacDec *flacdec;
  GstBuffer *buf;

  flacdec = GST_FLAC_DEC (client_data);

  flow = gst_pad_pull_range (flacdec->sinkpad, flacdec->offset, *bytes, &buf);

  GST_PAD_STREAM_LOCK (flacdec->sinkpad);
  flacdec->pull_flow = flow;
  GST_PAD_STREAM_UNLOCK (flacdec->sinkpad);

  if (G_UNLIKELY (flow != GST_FLOW_OK)) {
    GST_INFO_OBJECT (flacdec, "pull_range flow: %s", gst_flow_get_name (flow));
    if (flow == GST_FLOW_UNEXPECTED)
      return FLAC__STREAM_DECODER_READ_STATUS_END_OF_STREAM;
    else
      return FLAC__STREAM_DECODER_READ_STATUS_ABORT;
  }

  *bytes = gst_buffer_get_size (buf);
  GST_DEBUG_OBJECT (flacdec, "Read %d bytes at %" G_GUINT64_FORMAT,
      *bytes, flacdec->offset);

  gst_buffer_extract (buf, 0, buffer, *bytes);
  gst_buffer_unref (buf);
  flacdec->offset += *bytes;

  return FLAC__STREAM_DECODER_READ_STATUS_CONTINUE;
}

static FLAC__StreamDecoderReadStatus
gst_flac_dec_read_stream (const FLAC__StreamDecoder * decoder,
    FLAC__byte buffer[], size_t * bytes, void *client_data)
{
  GstFlacDec *dec = GST_FLAC_DEC (client_data);
  guint len;

  len = MIN (gst_adapter_available (dec->adapter), *bytes);

  if (len == 0) {
    GST_LOG_OBJECT (dec, "0 bytes available at the moment");
    return FLAC__STREAM_DECODER_READ_STATUS_ABORT;
  }

  GST_LOG_OBJECT (dec, "feeding %u bytes to decoder (available=%u, bytes=%u)",
      len, gst_adapter_available (dec->adapter), (guint) * bytes);
  gst_adapter_copy (dec->adapter, buffer, 0, len);
  *bytes = len;

  gst_adapter_flush (dec->adapter, len);

  return FLAC__STREAM_DECODER_READ_STATUS_CONTINUE;
}

static FLAC__StreamDecoderWriteStatus
gst_flac_dec_write (GstFlacDec * flacdec, const FLAC__Frame * frame,
    const FLAC__int32 * const buffer[])
{
  GstFlowReturn ret = GST_FLOW_OK;
  GstBuffer *outbuf;
  guint depth = frame->header.bits_per_sample;
  guint width;
  guint sample_rate = frame->header.sample_rate;
  guint channels = frame->header.channels;
  guint samples = frame->header.blocksize;
  guint j, i;
  GstClockTime next;
  gpointer data;
  gsize size;

  GST_LOG_OBJECT (flacdec, "samples in frame header: %d", samples);

  /* if a DEFAULT segment is configured, don't send samples past the end
   * of the segment */
  if (flacdec->segment.format == GST_FORMAT_DEFAULT &&
      flacdec->segment.stop != -1 &&
      flacdec->segment.last_stop >= 0 &&
      flacdec->segment.last_stop + samples > flacdec->segment.stop) {
    samples = flacdec->segment.stop - flacdec->segment.last_stop;
    GST_DEBUG_OBJECT (flacdec,
        "clipping last buffer to %d samples because of segment", samples);
  }

  switch (depth) {
    case 8:
      width = 8;
      break;
    case 12:
    case 16:
      width = 16;
      break;
    case 20:
    case 24:
    case 32:
      width = 32;
      break;
    case 0:
      if (flacdec->depth < 4 || flacdec->depth > 32) {
        GST_ERROR_OBJECT (flacdec, "unsupported depth %d from STREAMINFO",
            flacdec->depth);
        ret = GST_FLOW_ERROR;
        goto done;
      }

      depth = flacdec->depth;
      if (depth < 9)
        width = 8;
      else if (depth < 17)
        width = 16;
      else
        width = 32;

      break;
    default:
      GST_ERROR_OBJECT (flacdec, "unsupported depth %d", depth);
      ret = GST_FLOW_ERROR;
      goto done;
  }

  if (sample_rate == 0) {
    if (flacdec->sample_rate != 0) {
      sample_rate = flacdec->sample_rate;
    } else {
      GST_ERROR_OBJECT (flacdec, "unknown sample rate");
      ret = GST_FLOW_ERROR;
      goto done;
    }
  }

  if (!GST_PAD_CAPS (flacdec->srcpad)) {
    GstCaps *caps;

    GST_DEBUG_OBJECT (flacdec, "Negotiating %d Hz @ %d channels",
        frame->header.sample_rate, channels);

    caps = gst_caps_new_simple ("audio/x-raw-int",
        "endianness", G_TYPE_INT, G_BYTE_ORDER,
        "signed", G_TYPE_BOOLEAN, TRUE,
        "width", G_TYPE_INT, width,
        "depth", G_TYPE_INT, depth,
        "rate", G_TYPE_INT, frame->header.sample_rate,
        "channels", G_TYPE_INT, channels, NULL);

    if (channels > 2) {
      GstStructure *s = gst_caps_get_structure (caps, 0);

      gst_audio_set_channel_positions (s, channel_positions[channels - 1]);
    }

    flacdec->depth = depth;
    flacdec->width = width;
    flacdec->channels = channels;
    flacdec->sample_rate = sample_rate;

    gst_pad_set_caps (flacdec->srcpad, caps);
    gst_caps_unref (caps);
  }

  if (flacdec->close_segment) {
    GST_DEBUG_OBJECT (flacdec, "pushing close segment");
    gst_pad_push_event (flacdec->srcpad, flacdec->close_segment);
    flacdec->close_segment = NULL;
  }
  if (flacdec->start_segment) {
    GST_DEBUG_OBJECT (flacdec, "pushing start segment");
    gst_pad_push_event (flacdec->srcpad, flacdec->start_segment);
    flacdec->start_segment = NULL;
  }

  if (flacdec->tags) {
    gst_element_found_tags_for_pad (GST_ELEMENT (flacdec), flacdec->srcpad,
        flacdec->tags);
    flacdec->tags = NULL;
  }

  if (flacdec->pending) {
    GST_DEBUG_OBJECT (flacdec,
        "pushing pending samples at offset %" G_GINT64_FORMAT " (%"
        GST_TIME_FORMAT " + %" GST_TIME_FORMAT ")",
        GST_BUFFER_OFFSET (flacdec->pending),
        GST_TIME_ARGS (GST_BUFFER_TIMESTAMP (flacdec->pending)),
        GST_TIME_ARGS (GST_BUFFER_DURATION (flacdec->pending)));
    /* Pending buffer was always allocated from the seeking thread,
     * which means it wasn't gst_buffer_alloc'd. Do so now to let
     * downstream negotiation work on older basetransform */
    ret = gst_pad_alloc_buffer_and_set_caps (flacdec->srcpad,
        GST_BUFFER_OFFSET (flacdec->pending),
        gst_buffer_get_size (flacdec->pending),
        GST_BUFFER_CAPS (flacdec->pending), &outbuf);
    if (ret == GST_FLOW_OK) {
      gst_pad_push (flacdec->srcpad, flacdec->pending);
      gst_buffer_unref (outbuf);
    }

    outbuf = flacdec->pending = NULL;
    flacdec->segment.last_stop += flacdec->pending_samples;
    flacdec->pending_samples = 0;
  }

  if (flacdec->seeking) {
    GST_DEBUG_OBJECT (flacdec, "a pad_alloc would block here, do normal alloc");
    outbuf = gst_buffer_new_and_alloc (samples * channels * (width / 8));
    gst_buffer_set_caps (outbuf, GST_PAD_CAPS (flacdec->srcpad));
    GST_BUFFER_OFFSET (outbuf) = flacdec->segment.last_stop;
  } else {
    GST_LOG_OBJECT (flacdec, "alloc_buffer_and_set_caps");
    ret = gst_pad_alloc_buffer_and_set_caps (flacdec->srcpad,
        flacdec->segment.last_stop, samples * channels * (width / 8),
        GST_PAD_CAPS (flacdec->srcpad), &outbuf);

    if (ret != GST_FLOW_OK) {
      GST_DEBUG_OBJECT (flacdec, "gst_pad_alloc_buffer() returned %s",
          gst_flow_get_name (ret));
      goto done;
    }
  }

  if (flacdec->cur_granulepos != GST_BUFFER_OFFSET_NONE) {
    /* this should be fine since it should be one flac frame per ogg packet */
    flacdec->segment.last_stop = flacdec->cur_granulepos - samples;
    GST_LOG_OBJECT (flacdec, "granulepos = %" G_GINT64_FORMAT ", samples = %u",
        flacdec->cur_granulepos, samples);
  }

  GST_BUFFER_TIMESTAMP (outbuf) =
      gst_util_uint64_scale_int (flacdec->segment.last_stop, GST_SECOND,
      frame->header.sample_rate);

  /* get next timestamp to calculate the duration */
  next = gst_util_uint64_scale_int (flacdec->segment.last_stop + samples,
      GST_SECOND, frame->header.sample_rate);

  GST_BUFFER_DURATION (outbuf) = next - GST_BUFFER_TIMESTAMP (outbuf);

  data = gst_buffer_map (outbuf, &size, NULL, GST_MAP_WRITE);
  if (width == 8) {
    gint8 *outbuffer = (gint8 *) data;

    for (i = 0; i < samples; i++) {
      for (j = 0; j < channels; j++) {
        *outbuffer++ = (gint8) buffer[j][i];
      }
    }
  } else if (width == 16) {
    gint16 *outbuffer = (gint16 *) data;

    for (i = 0; i < samples; i++) {
      for (j = 0; j < channels; j++) {
        *outbuffer++ = (gint16) buffer[j][i];
      }
    }
  } else if (width == 32) {
    gint32 *outbuffer = (gint32 *) data;

    for (i = 0; i < samples; i++) {
      for (j = 0; j < channels; j++) {
        *outbuffer++ = (gint32) buffer[j][i];
      }
    }
  } else {
    g_assert_not_reached ();
  }
  gst_buffer_unmap (outbuf, data, size);

  if (!flacdec->seeking) {
    GST_DEBUG_OBJECT (flacdec, "pushing %d samples at offset %" G_GINT64_FORMAT
        " (%" GST_TIME_FORMAT " + %" GST_TIME_FORMAT ")",
        samples, GST_BUFFER_OFFSET (outbuf),
        GST_TIME_ARGS (GST_BUFFER_TIMESTAMP (outbuf)),
        GST_TIME_ARGS (GST_BUFFER_DURATION (outbuf)));

    if (flacdec->discont) {
      GST_DEBUG_OBJECT (flacdec, "marking discont");
      outbuf = gst_buffer_make_writable (outbuf);
      GST_BUFFER_FLAG_SET (outbuf, GST_BUFFER_FLAG_DISCONT);
      flacdec->discont = FALSE;
    }
    ret = gst_pad_push (flacdec->srcpad, outbuf);
    GST_DEBUG_OBJECT (flacdec, "returned %s", gst_flow_get_name (ret));
    flacdec->segment.last_stop += samples;
  } else {
    GST_DEBUG_OBJECT (flacdec,
        "not pushing %d samples at offset %" G_GINT64_FORMAT
        " (in seek)", samples, GST_BUFFER_OFFSET (outbuf));
    gst_buffer_replace (&flacdec->pending, outbuf);
    gst_buffer_unref (outbuf);
    flacdec->pending_samples = samples;
    ret = GST_FLOW_OK;
  }

  if (ret != GST_FLOW_OK) {
    GST_DEBUG_OBJECT (flacdec, "gst_pad_push() returned %s",
        gst_flow_get_name (ret));
  }

done:


  /* we act on the flow return value later in the loop function, as we don't
   * want to mess up the internal decoder state by returning ABORT when the
   * error is in fact non-fatal (like a pad in flushing mode) and we want
   * to continue later. So just pretend everything's dandy and act later. */
  flacdec->last_flow = ret;

  return FLAC__STREAM_DECODER_WRITE_STATUS_CONTINUE;
}

static FLAC__StreamDecoderWriteStatus
gst_flac_dec_write_stream (const FLAC__StreamDecoder * decoder,
    const FLAC__Frame * frame,
    const FLAC__int32 * const buffer[], void *client_data)
{
  return gst_flac_dec_write (GST_FLAC_DEC (client_data), frame, buffer);
}

static void
gst_flac_dec_loop (GstPad * sinkpad)
{
  GstFlacDec *flacdec;
  FLAC__StreamDecoderState s;
  FLAC__StreamDecoderInitStatus is;

  flacdec = GST_FLAC_DEC (GST_OBJECT_PARENT (sinkpad));

  GST_LOG_OBJECT (flacdec, "entering loop");

  if (flacdec->eos) {
    GST_DEBUG_OBJECT (flacdec, "Seeked after end of file");

    if (flacdec->close_segment) {
      GST_DEBUG_OBJECT (flacdec, "pushing close segment");
      gst_pad_push_event (flacdec->srcpad, flacdec->close_segment);
      flacdec->close_segment = NULL;
    }
    if (flacdec->start_segment) {
      GST_DEBUG_OBJECT (flacdec, "pushing start segment");
      gst_pad_push_event (flacdec->srcpad, flacdec->start_segment);
      flacdec->start_segment = NULL;
    }

    if (flacdec->tags) {
      gst_element_found_tags_for_pad (GST_ELEMENT (flacdec), flacdec->srcpad,
          flacdec->tags);
      flacdec->tags = NULL;
    }

    if ((flacdec->segment.flags & GST_SEEK_FLAG_SEGMENT) == 0) {
      goto eos_and_pause;
    } else {
      goto segment_done_and_pause;
    }
  }

  if (flacdec->init) {
    GST_DEBUG_OBJECT (flacdec, "initializing new decoder");
    is = FLAC__stream_decoder_init_stream (flacdec->decoder,
        gst_flac_dec_read_seekable, gst_flac_dec_seek, gst_flac_dec_tell,
        gst_flac_dec_length, gst_flac_dec_eof, gst_flac_dec_write_stream,
        gst_flac_dec_metadata_cb, gst_flac_dec_error_cb, flacdec);
    if (is != FLAC__STREAM_DECODER_INIT_STATUS_OK)
      goto analyze_state;

    /*    FLAC__seekable_decoder_process_metadata (flacdec->decoder); */
    flacdec->init = FALSE;
  }

  flacdec->cur_granulepos = GST_BUFFER_OFFSET_NONE;

  flacdec->last_flow = GST_FLOW_OK;

  GST_LOG_OBJECT (flacdec, "processing single");
  FLAC__stream_decoder_process_single (flacdec->decoder);

analyze_state:

  GST_LOG_OBJECT (flacdec, "done processing, checking encoder state");
  s = FLAC__stream_decoder_get_state (flacdec->decoder);
  switch (s) {
    case FLAC__STREAM_DECODER_SEARCH_FOR_METADATA:
    case FLAC__STREAM_DECODER_READ_METADATA:
    case FLAC__STREAM_DECODER_SEARCH_FOR_FRAME_SYNC:
    case FLAC__STREAM_DECODER_READ_FRAME:
    {
      GST_DEBUG_OBJECT (flacdec, "everything ok");

      if (flacdec->last_flow < GST_FLOW_UNEXPECTED ||
          flacdec->last_flow == GST_FLOW_NOT_LINKED) {
        GST_ELEMENT_ERROR (flacdec, STREAM, FAILED,
            (_("Internal data stream error.")),
            ("stream stopped, reason %s",
                gst_flow_get_name (flacdec->last_flow)));
        goto eos_and_pause;
      } else if (flacdec->last_flow == GST_FLOW_UNEXPECTED) {
        goto eos_and_pause;
      } else if (flacdec->last_flow != GST_FLOW_OK) {
        goto pause;
      }

      /* check if we're at the end of a configured segment */
      if (flacdec->segment.stop != -1 &&
          flacdec->segment.last_stop > 0 &&
          flacdec->segment.last_stop >= flacdec->segment.stop) {
        GST_DEBUG_OBJECT (flacdec, "reached end of the configured segment");

        if ((flacdec->segment.flags & GST_SEEK_FLAG_SEGMENT) == 0) {
          goto eos_and_pause;
        } else {
          goto segment_done_and_pause;
        }

        g_assert_not_reached ();
      }

      return;
    }

    case FLAC__STREAM_DECODER_END_OF_STREAM:{
      GST_DEBUG_OBJECT (flacdec, "EOS");
      FLAC__stream_decoder_reset (flacdec->decoder);

      if ((flacdec->segment.flags & GST_SEEK_FLAG_SEGMENT) != 0) {
        if (flacdec->segment.duration > 0) {
          flacdec->segment.stop = flacdec->segment.duration;
        } else {
          flacdec->segment.stop = flacdec->segment.last_stop;
        }
        goto segment_done_and_pause;
      }

      goto eos_and_pause;
    }

      /* gst_flac_dec_read_seekable() returned ABORTED */
    case FLAC__STREAM_DECODER_ABORTED:
    {
      GST_INFO_OBJECT (flacdec, "read aborted: last pull_range flow = %s",
          gst_flow_get_name (flacdec->pull_flow));
      if (flacdec->pull_flow == GST_FLOW_WRONG_STATE) {
        /* it seems we need to flush the decoder here to reset the decoder
         * state after the abort for FLAC__stream_decoder_seek_absolute()
         * to work properly */
        GST_DEBUG_OBJECT (flacdec, "flushing decoder to reset decoder state");
        FLAC__stream_decoder_flush (flacdec->decoder);
        goto pause;
      }
      /* fall through */
    }
    case FLAC__STREAM_DECODER_OGG_ERROR:
    case FLAC__STREAM_DECODER_SEEK_ERROR:
    case FLAC__STREAM_DECODER_MEMORY_ALLOCATION_ERROR:
    case FLAC__STREAM_DECODER_UNINITIALIZED:
    default:{
      /* fixme: this error sucks -- should try to figure out when/if an more
         specific error was already sent via the callback */
      GST_ELEMENT_ERROR (flacdec, STREAM, DECODE, (NULL),
          ("%s", FLAC__StreamDecoderStateString[s]));
      goto eos_and_pause;
    }
  }

  return;

segment_done_and_pause:
  {
    gint64 stop_time;

    stop_time = gst_util_uint64_scale_int (flacdec->segment.stop,
        GST_SECOND, flacdec->sample_rate);

    GST_DEBUG_OBJECT (flacdec, "posting SEGMENT_DONE message, stop time %"
        GST_TIME_FORMAT, GST_TIME_ARGS (stop_time));

    gst_element_post_message (GST_ELEMENT (flacdec),
        gst_message_new_segment_done (GST_OBJECT (flacdec),
            GST_FORMAT_TIME, stop_time));

    goto pause;
  }
eos_and_pause:
  {
    GST_DEBUG_OBJECT (flacdec, "sending EOS event");
    flacdec->running = FALSE;
    gst_pad_push_event (flacdec->srcpad, gst_event_new_eos ());
    /* fall through to pause */
  }
pause:
  {
    GST_DEBUG_OBJECT (flacdec, "pausing");
    gst_pad_pause_task (sinkpad);
    return;
  }
}

static gboolean
gst_flac_dec_sink_event (GstPad * pad, GstEvent * event)
{
  GstFlacDec *dec;
  gboolean res;

  dec = GST_FLAC_DEC (gst_pad_get_parent (pad));

  switch (GST_EVENT_TYPE (event)) {
    case GST_EVENT_FLUSH_STOP:{
      if (dec->init == FALSE) {
        FLAC__stream_decoder_flush (dec->decoder);
        gst_adapter_clear (dec->adapter);
      }
      res = gst_pad_push_event (dec->srcpad, event);
      break;
    }
    case GST_EVENT_NEWSEGMENT:{
      GstFormat fmt;
      gboolean update;
      gdouble rate, applied_rate;
      gint64 cur, stop, time;

      gst_event_parse_new_segment_full (event, &update, &rate, &applied_rate,
          &fmt, &cur, &stop, &time);

      if (fmt == GST_FORMAT_TIME) {
        GstFormat dformat = GST_FORMAT_DEFAULT;

        GST_DEBUG_OBJECT (dec, "newsegment event in TIME format => framed");
        dec->framed = TRUE;
        res = gst_pad_push_event (dec->srcpad, event);

        /* this won't work for the first newsegment event though ... */
        if (gst_flac_dec_convert_src (dec->srcpad, GST_FORMAT_TIME, cur,
                &dformat, &cur) && cur != -1 &&
            gst_flac_dec_convert_src (dec->srcpad, GST_FORMAT_TIME, stop,
                &dformat, &stop) && stop != -1) {
          gst_segment_set_newsegment_full (&dec->segment, update, rate,
              applied_rate, dformat, cur, stop, time);
          GST_DEBUG_OBJECT (dec, "segment %" GST_SEGMENT_FORMAT, &dec->segment);
        } else {
          GST_WARNING_OBJECT (dec, "couldn't convert time => samples");
        }
      } else if (fmt == GST_FORMAT_BYTES || TRUE) {
        GST_DEBUG_OBJECT (dec, "newsegment event in %s format => not framed",
            gst_format_get_name (fmt));
        dec->framed = FALSE;

        /* prepare generic newsegment event, for some reason our metadata
         * callback where we usually set this up is not being called in
         * push mode */
        if (dec->start_segment)
          gst_event_unref (dec->start_segment);
        dec->start_segment = gst_event_new_new_segment (FALSE, 1.0,
            GST_FORMAT_TIME, 0, -1, 0);

        gst_event_unref (event);
        res = TRUE;
      }
      break;
    }
    case GST_EVENT_EOS:{
      GST_LOG_OBJECT (dec, "EOS, with %u bytes available in adapter",
          gst_adapter_available (dec->adapter));
      if (dec->init == FALSE) {
        if (gst_adapter_available (dec->adapter) > 0) {
          FLAC__stream_decoder_process_until_end_of_stream (dec->decoder);
        }
        FLAC__stream_decoder_flush (dec->decoder);
      }
      gst_adapter_clear (dec->adapter);
      res = gst_pad_push_event (dec->srcpad, event);
      break;
    }
    default:
      res = gst_pad_event_default (pad, event);
      break;
  }

  gst_object_unref (dec);

  return res;
}

static gboolean
gst_flac_dec_chain_parse_headers (GstFlacDec * dec)
{
  guint8 marker[4];
  guint avail, off;

  avail = gst_adapter_available (dec->adapter);
  if (avail < 4)
    return FALSE;

  gst_adapter_copy (dec->adapter, marker, 0, 4);
  if (strncmp ((const gchar *) marker, "fLaC", 4) != 0) {
    GST_ERROR_OBJECT (dec, "Unexpected header, expected fLaC header");
    return TRUE;                /* abort header parsing */
  }

  GST_DEBUG_OBJECT (dec, "fLaC header          : len           4 @ %7u", 0);

  off = 4;
  while (avail > (off + 1 + 3)) {
    gboolean is_last;
    guint8 mb_hdr[4];
    guint len, block_type;

    gst_adapter_copy (dec->adapter, mb_hdr, off, 4);

    is_last = ((mb_hdr[0] & 0x80) == 0x80);
    block_type = mb_hdr[0] & 0x7f;
    len = GST_READ_UINT24_BE (mb_hdr + 1);
    GST_DEBUG_OBJECT (dec, "Metadata block type %u: len %7u + 4 @ %7u%s",
        block_type, len, off, (is_last) ? " (last)" : "");
    off += 4 + len;

    if (is_last)
      break;

    if (off >= avail) {
      GST_LOG_OBJECT (dec, "Need more data: next offset %u > avail %u", off,
          avail);
      return FALSE;
    }
  }

  /* want metadata blocks plus at least one frame */
  return (off + FLAC__MAX_BLOCK_SIZE >= avail);
}

static GstFlowReturn
gst_flac_dec_chain (GstPad * pad, GstBuffer * buf)
{
  FLAC__StreamDecoderInitStatus s;
  GstFlacDec *dec;
  gboolean got_audio_frame;

  dec = GST_FLAC_DEC (GST_PAD_PARENT (pad));

<<<<<<< HEAD
  GST_LOG_OBJECT (dec, "buffer with ts=%" GST_TIME_FORMAT ", end_offset=%"
      G_GINT64_FORMAT ", size=%u", GST_TIME_ARGS (GST_BUFFER_TIMESTAMP (buf)),
      GST_BUFFER_OFFSET_END (buf), gst_buffer_get_size (buf));
=======
  GST_LOG_OBJECT (dec,
      "buffer with ts=%" GST_TIME_FORMAT ", offset=%" G_GINT64_FORMAT
      ", end_offset=%" G_GINT64_FORMAT ", size=%u",
      GST_TIME_ARGS (GST_BUFFER_TIMESTAMP (buf)), GST_BUFFER_OFFSET (buf),
      GST_BUFFER_OFFSET_END (buf), GST_BUFFER_SIZE (buf));
>>>>>>> 3e0134f5

  if (dec->init) {
    GST_DEBUG_OBJECT (dec, "initializing decoder");
    s = FLAC__stream_decoder_init_stream (dec->decoder,
        gst_flac_dec_read_stream, NULL, NULL, NULL, NULL,
        gst_flac_dec_write_stream, gst_flac_dec_metadata_cb,
        gst_flac_dec_error_cb, dec);
    if (s != FLAC__STREAM_DECODER_INIT_STATUS_OK) {
      GST_ELEMENT_ERROR (GST_ELEMENT (dec), LIBRARY, INIT, (NULL), (NULL));
      return GST_FLOW_ERROR;
    }
    GST_DEBUG_OBJECT (dec, "initialized (framed=%d)", dec->framed);
    dec->init = FALSE;
  } else if (GST_BUFFER_FLAG_IS_SET (buf, GST_BUFFER_FLAG_DISCONT)) {
    /* Clear the adapter and the decoder */
    gst_adapter_clear (dec->adapter);
    FLAC__stream_decoder_flush (dec->decoder);
  }

  if (dec->framed) {
    gint64 unused;
    guint8 *data;
    gsize size;

    /* check if this is a flac audio frame (rather than a header or junk) */
    data = gst_buffer_map (buf, &size, NULL, GST_MAP_READ);
    got_audio_frame = gst_flac_dec_scan_got_frame (dec, data, size, &unused);
    gst_buffer_unmap (buf, data, size);

    /* oggdemux will set granulepos in OFFSET_END instead of timestamp */
    if (G_LIKELY (got_audio_frame)) {
      /* old oggdemux for now */
      if (!GST_BUFFER_TIMESTAMP_IS_VALID (buf)) {
        dec->cur_granulepos = GST_BUFFER_OFFSET_END (buf);
      } else {
        GstFormat dformat = GST_FORMAT_DEFAULT;

        /* upstream (e.g. demuxer) presents us time,
         * convert to default samples */
        gst_flac_dec_convert_src (dec->srcpad, GST_FORMAT_TIME,
            GST_BUFFER_TIMESTAMP (buf), &dformat, &dec->segment.last_stop);
        dec->cur_granulepos = GST_BUFFER_OFFSET_NONE;
      }
    }
  } else {
    dec->cur_granulepos = GST_BUFFER_OFFSET_NONE;
    got_audio_frame = TRUE;
  }

  gst_adapter_push (dec->adapter, buf);
  buf = NULL;

  dec->last_flow = GST_FLOW_OK;

  if (!dec->framed) {
    if (G_UNLIKELY (!dec->got_headers)) {
      if (!gst_flac_dec_chain_parse_headers (dec)) {
        GST_LOG_OBJECT (dec, "don't have metadata blocks yet, need more data");
        goto out;
      }
      GST_INFO_OBJECT (dec, "have all metadata blocks now");
      dec->got_headers = TRUE;
    }

    /* wait until we have at least 64kB because libflac's StreamDecoder
     * interface is a bit dumb it seems (if we don't have as much data as
     * it wants it will call our read callback repeatedly and the only
     * way to stop that is to error out or EOS, which will affect the
     * decoder state). And the decoder seems to always ask for MAX_BLOCK_SIZE
     * bytes rather than the max. block size from the header). Requiring
     * MAX_BLOCK_SIZE bytes here should make sure it always gets enough data
     * to decode at least one block */
    while (gst_adapter_available (dec->adapter) >= FLAC__MAX_BLOCK_SIZE &&
        dec->last_flow == GST_FLOW_OK) {
      GST_LOG_OBJECT (dec, "%u bytes available",
          gst_adapter_available (dec->adapter));
      if (!FLAC__stream_decoder_process_single (dec->decoder)) {
        GST_DEBUG_OBJECT (dec, "process_single failed");
        break;
      }

      if (FLAC__stream_decoder_get_state (dec->decoder) ==
          FLAC__STREAM_DECODER_ABORTED) {
        GST_WARNING_OBJECT (dec, "Read callback caused internal abort");
        dec->last_flow = GST_FLOW_ERROR;
        break;
      }
    }
  } else if (dec->framed && got_audio_frame) {
    /* framed - there should always be enough data to decode something */
    GST_LOG_OBJECT (dec, "%u bytes available",
        gst_adapter_available (dec->adapter));
    if (G_UNLIKELY (!dec->got_headers)) {
      /* The first time we get audio data, we know we got all the headers.
       * We then loop until all the metadata is processed, then do an extra
       * "process_single" step for the audio frame. */
      GST_DEBUG_OBJECT (dec,
          "First audio frame, ensuring all metadata is processed");
      if (!FLAC__stream_decoder_process_until_end_of_metadata (dec->decoder)) {
        GST_DEBUG_OBJECT (dec, "process_until_end_of_metadata failed");
      }
      GST_DEBUG_OBJECT (dec,
          "All metadata is now processed, reading to process audio data");
      dec->got_headers = TRUE;
    }
    if (!FLAC__stream_decoder_process_single (dec->decoder)) {
      GST_DEBUG_OBJECT (dec, "process_single failed");
    }
  } else {
    GST_DEBUG_OBJECT (dec, "don't have all headers yet");
  }

out:

  return dec->last_flow;
}

static gboolean
gst_flac_dec_convert_sink (GstFlacDec * dec, GstFormat src_format,
    gint64 src_value, GstFormat * dest_format, gint64 * dest_value)
{
  gboolean res = TRUE;

  if (dec->width == 0 || dec->channels == 0 || dec->sample_rate == 0) {
    /* no frame decoded yet */
    GST_DEBUG_OBJECT (dec, "cannot convert: not set up yet");
    return FALSE;
  }

  switch (src_format) {
    case GST_FORMAT_BYTES:{
      res = FALSE;
      break;
    }
    case GST_FORMAT_DEFAULT:
      switch (*dest_format) {
        case GST_FORMAT_BYTES:
          res = FALSE;
          break;
        case GST_FORMAT_TIME:
          /* granulepos = sample */
          *dest_value = gst_util_uint64_scale_int (src_value, GST_SECOND,
              dec->sample_rate);
          break;
        default:
          res = FALSE;
          break;
      }
      break;
    case GST_FORMAT_TIME:
      switch (*dest_format) {
        case GST_FORMAT_BYTES:
          res = FALSE;
          break;
        case GST_FORMAT_DEFAULT:
          *dest_value = gst_util_uint64_scale_int (src_value,
              dec->sample_rate, GST_SECOND);
          break;
        default:
          res = FALSE;
          break;
      }
      break;
    default:
      res = FALSE;
      break;
  }
  return res;
}

static const GstQueryType *
gst_flac_dec_get_sink_query_types (GstPad * pad)
{
  static const GstQueryType types[] = {
    GST_QUERY_CONVERT,
    0,
  };

  return types;
}

static gboolean
gst_flac_dec_sink_query (GstPad * pad, GstQuery * query)
{
  GstFlacDec *dec;
  gboolean res = FALSE;

  dec = GST_FLAC_DEC (gst_pad_get_parent (pad));

  GST_LOG_OBJECT (dec, "%s query", GST_QUERY_TYPE_NAME (query));

  switch (GST_QUERY_TYPE (query)) {
    case GST_QUERY_CONVERT:{
      GstFormat src_fmt, dest_fmt;

      gint64 src_val, dest_val;

      gst_query_parse_convert (query, &src_fmt, &src_val, &dest_fmt, NULL);

      res = gst_flac_dec_convert_sink (dec, src_fmt, src_val, &dest_fmt,
          &dest_val);

      if (res) {
        gst_query_set_convert (query, src_fmt, src_val, dest_fmt, dest_val);
      }
      GST_LOG_OBJECT (dec, "conversion %s", (res) ? "ok" : "FAILED");
      break;
    }

    default:{
      res = gst_pad_query_default (pad, query);
      break;
    }
  }

  gst_object_unref (dec);
  return res;
}

static gboolean
gst_flac_dec_convert_src (GstPad * pad, GstFormat src_format, gint64 src_value,
    GstFormat * dest_format, gint64 * dest_value)
{
  GstFlacDec *flacdec = GST_FLAC_DEC (GST_PAD_PARENT (pad));
  gboolean res = TRUE;
  guint bytes_per_sample;
  guint scale = 1;

  if (flacdec->width == 0 || flacdec->channels == 0 ||
      flacdec->sample_rate == 0) {
    /* no frame decoded yet */
    GST_DEBUG_OBJECT (flacdec, "cannot convert: not set up yet");
    return FALSE;
  }

  bytes_per_sample = flacdec->channels * (flacdec->width / 8);

  switch (src_format) {
    case GST_FORMAT_BYTES:{
      switch (*dest_format) {
        case GST_FORMAT_DEFAULT:
          *dest_value =
              gst_util_uint64_scale_int (src_value, 1, bytes_per_sample);
          break;
        case GST_FORMAT_TIME:
        {
          gint byterate = bytes_per_sample * flacdec->sample_rate;

          *dest_value = gst_util_uint64_scale_int (src_value, GST_SECOND,
              byterate);
          break;
        }
        default:
          res = FALSE;
      }
      break;
    }
    case GST_FORMAT_DEFAULT:
      switch (*dest_format) {
        case GST_FORMAT_BYTES:
          *dest_value = src_value * bytes_per_sample;
          break;
        case GST_FORMAT_TIME:
          *dest_value = gst_util_uint64_scale_int (src_value, GST_SECOND,
              flacdec->sample_rate);
          break;
        default:
          res = FALSE;
      }
      break;
    case GST_FORMAT_TIME:
      switch (*dest_format) {
        case GST_FORMAT_BYTES:
          scale = bytes_per_sample;
        case GST_FORMAT_DEFAULT:
          *dest_value = gst_util_uint64_scale_int (src_value,
              scale * flacdec->sample_rate, GST_SECOND);
          break;
        default:
          res = FALSE;
      }
      break;
    default:
      res = FALSE;
  }
  return res;
}

static const GstQueryType *
gst_flac_dec_get_src_query_types (GstPad * pad)
{
  static const GstQueryType types[] = {
    GST_QUERY_POSITION,
    GST_QUERY_DURATION,
    GST_QUERY_CONVERT,
    GST_QUERY_SEEKING,
    0,
  };

  return types;
}

static gboolean
gst_flac_dec_src_query (GstPad * pad, GstQuery * query)
{
  GstFlacDec *flacdec;
  gboolean res = TRUE;
  GstPad *peer;

  flacdec = GST_FLAC_DEC (gst_pad_get_parent (pad));
  peer = gst_pad_get_peer (flacdec->sinkpad);

  switch (GST_QUERY_TYPE (query)) {
    case GST_QUERY_POSITION:{
      GstFormat fmt;
      gint64 pos;

      gst_query_parse_position (query, &fmt, NULL);

      /* there might be a demuxer in front of us who can handle this */
      if (fmt == GST_FORMAT_TIME && (res = gst_pad_query (peer, query)))
        break;

      if (fmt != GST_FORMAT_DEFAULT) {
        if (!gst_flac_dec_convert_src (flacdec->srcpad, GST_FORMAT_DEFAULT,
                flacdec->segment.last_stop, &fmt, &pos)) {
          GST_DEBUG_OBJECT (flacdec, "failed to convert position into %s "
              "format", gst_format_get_name (fmt));
          res = FALSE;
          goto done;
        }
      } else {
        pos = flacdec->segment.last_stop;
      }

      gst_query_set_position (query, fmt, pos);

      GST_DEBUG_OBJECT (flacdec, "returning position %" G_GUINT64_FORMAT
          " (format: %s)", pos, gst_format_get_name (fmt));

      res = TRUE;
      break;
    }

    case GST_QUERY_DURATION:{
      GstFormat fmt;
      gint64 len;

      gst_query_parse_duration (query, &fmt, NULL);

      /* try any demuxers or parsers before us first */
      if ((fmt == GST_FORMAT_TIME || fmt == GST_FORMAT_DEFAULT) &&
          peer != NULL && gst_pad_query (peer, query)) {
        gst_query_parse_duration (query, NULL, &len);
        GST_DEBUG_OBJECT (flacdec, "peer returned duration %" GST_TIME_FORMAT,
            GST_TIME_ARGS (len));
        res = TRUE;
        goto done;
      }

      if (flacdec->segment.duration == 0 || flacdec->segment.duration == -1) {
        GST_DEBUG_OBJECT (flacdec, "duration not known yet");
        res = FALSE;
        goto done;
      }

      /* convert total number of samples to request format */
      if (fmt != GST_FORMAT_DEFAULT) {
        if (!gst_flac_dec_convert_src (flacdec->srcpad, GST_FORMAT_DEFAULT,
                flacdec->segment.duration, &fmt, &len)) {
          GST_DEBUG_OBJECT (flacdec, "failed to convert duration into %s "
              "format", gst_format_get_name (fmt));
          res = FALSE;
          goto done;
        }
      } else {
        len = flacdec->segment.duration;
      }

      gst_query_set_duration (query, fmt, len);

      GST_DEBUG_OBJECT (flacdec, "returning duration %" G_GUINT64_FORMAT
          " (format: %s)", len, gst_format_get_name (fmt));

      res = TRUE;
      break;
    }

    case GST_QUERY_CONVERT:{
      GstFormat src_fmt, dest_fmt;
      gint64 src_val, dest_val;

      gst_query_parse_convert (query, &src_fmt, &src_val, &dest_fmt, NULL);

      res = gst_flac_dec_convert_src (pad, src_fmt, src_val, &dest_fmt,
          &dest_val);

      if (res) {
        gst_query_set_convert (query, src_fmt, src_val, dest_fmt, dest_val);
      }

      break;
    }
    case GST_QUERY_SEEKING:{
      GstFormat fmt;
      gboolean seekable = FALSE;

      res = TRUE;
      /* If upstream can handle the query we're done */
      seekable = gst_pad_peer_query (flacdec->sinkpad, query);
      if (seekable)
        gst_query_parse_seeking (query, NULL, &seekable, NULL, NULL);
      if (seekable)
        goto done;

      gst_query_parse_seeking (query, &fmt, NULL, NULL, NULL);
      if ((fmt != GST_FORMAT_TIME && fmt != GST_FORMAT_DEFAULT) ||
          flacdec->streaming) {
        gst_query_set_seeking (query, fmt, FALSE, -1, -1);
      } else {
        gst_query_set_seeking (query, GST_FORMAT_TIME, TRUE, 0, -1);
      }
      break;
    }

    default:{
      res = gst_pad_query_default (pad, query);
      break;
    }
  }

done:

  if (peer)
    gst_object_unref (peer);

  gst_object_unref (flacdec);

  return res;
}

static gboolean
gst_flac_dec_handle_seek_event (GstFlacDec * flacdec, GstEvent * event)
{
  FLAC__bool seek_ok;
  GstSeekFlags seek_flags;
  GstSeekType start_type;
  GstSeekType stop_type;
  GstSegment segment;
  GstFormat seek_format;
  gboolean only_update = FALSE;
  gboolean flush;
  gdouble rate;
  gint64 start, last_stop;
  gint64 stop;

  if (flacdec->streaming) {
    GST_DEBUG_OBJECT (flacdec, "seeking in streaming mode not implemented yet");
    return FALSE;
  }

  gst_event_parse_seek (event, &rate, &seek_format, &seek_flags, &start_type,
      &start, &stop_type, &stop);

  if (seek_format != GST_FORMAT_DEFAULT && seek_format != GST_FORMAT_TIME) {
    GST_DEBUG_OBJECT (flacdec,
        "seeking is only supported in TIME or DEFAULT format");
    return FALSE;
  }

  if (rate < 0.0) {
    GST_DEBUG_OBJECT (flacdec,
        "only forward playback supported, rate %f not allowed", rate);
    return FALSE;
  }

  if (seek_format != GST_FORMAT_DEFAULT) {
    GstFormat target_format = GST_FORMAT_DEFAULT;

    if (start_type != GST_SEEK_TYPE_NONE &&
        !gst_flac_dec_convert_src (flacdec->srcpad, seek_format, start,
            &target_format, &start)) {
      GST_DEBUG_OBJECT (flacdec, "failed to convert start to DEFAULT format");
      return FALSE;
    }

    if (stop_type != GST_SEEK_TYPE_NONE &&
        !gst_flac_dec_convert_src (flacdec->srcpad, seek_format, stop,
            &target_format, &stop)) {
      GST_DEBUG_OBJECT (flacdec, "failed to convert stop to DEFAULT format");
      return FALSE;
    }
  }

  /* Check if we seeked after the end of file */
  if (start_type != GST_SEEK_TYPE_NONE && flacdec->segment.duration > 0 &&
      start >= flacdec->segment.duration) {
    flacdec->eos = TRUE;
  } else {
    flacdec->eos = FALSE;
  }

  flush = ((seek_flags & GST_SEEK_FLAG_FLUSH) == GST_SEEK_FLAG_FLUSH);

  if (flush) {
    /* flushing seek, clear the pipeline of stuff, we need a newsegment after
     * this. */
    GST_DEBUG_OBJECT (flacdec, "flushing");
    gst_pad_push_event (flacdec->sinkpad, gst_event_new_flush_start ());
    gst_pad_push_event (flacdec->srcpad, gst_event_new_flush_start ());
  } else {
    /* non flushing seek, pause the task */
    GST_DEBUG_OBJECT (flacdec, "stopping task");
    gst_pad_stop_task (flacdec->sinkpad);
  }

  /* acquire the stream lock, this either happens when the streaming thread
   * stopped because of the flush or when the task is paused after the loop
   * function finished an iteration, which can never happen when it's blocked
   * downstream in PAUSED, for example */
  GST_PAD_STREAM_LOCK (flacdec->sinkpad);

  /* start seek with clear state to avoid seeking thread pushing segments/data.
   * Note current state may have some pending,
   * e.g. multi-sink seek leads to immediate subsequent seek events */
  if (flacdec->start_segment) {
    gst_event_unref (flacdec->start_segment);
    flacdec->start_segment = NULL;
  }
  gst_buffer_replace (&flacdec->pending, NULL);
  flacdec->pending_samples = 0;

  /* save a segment copy until we know the seek worked. The idea is that
   * when the seek fails, we want to restore with what we were doing. */
  segment = flacdec->segment;

  /* update the segment with the seek values, last_stop will contain the new
   * position we should seek to */
  gst_segment_set_seek (&flacdec->segment, rate, GST_FORMAT_DEFAULT,
      seek_flags, start_type, start, stop_type, stop, &only_update);

  GST_DEBUG_OBJECT (flacdec,
      "configured segment: [%" G_GINT64_FORMAT "-%" G_GINT64_FORMAT
      "] = [%" GST_TIME_FORMAT "-%" GST_TIME_FORMAT "]",
      flacdec->segment.start, flacdec->segment.stop,
      GST_TIME_ARGS (flacdec->segment.start * GST_SECOND /
          flacdec->sample_rate),
      GST_TIME_ARGS (flacdec->segment.stop * GST_SECOND /
          flacdec->sample_rate));

  GST_DEBUG_OBJECT (flacdec, "performing seek to sample %" G_GINT64_FORMAT,
      flacdec->segment.last_stop);

  /* flush sinkpad again because we need to pull and push buffers while doing
   * the seek */
  if (flush) {
    GST_DEBUG_OBJECT (flacdec, "flushing stop");
    gst_pad_push_event (flacdec->sinkpad, gst_event_new_flush_stop ());
    gst_pad_push_event (flacdec->srcpad, gst_event_new_flush_stop ());
  }

  /* mark ourselves as seeking because the above lines will trigger some
   * callbacks that need to behave differently when seeking */
  flacdec->seeking = TRUE;

  if (!flacdec->eos) {
    GST_LOG_OBJECT (flacdec, "calling seek_absolute");
    seek_ok = FLAC__stream_decoder_seek_absolute (flacdec->decoder,
        flacdec->segment.last_stop);
    GST_LOG_OBJECT (flacdec, "done with seek_absolute, seek_ok=%d", seek_ok);
  } else {
    GST_LOG_OBJECT (flacdec, "not seeking, seeked after end of file");
    seek_ok = TRUE;
  }

  flacdec->seeking = FALSE;

  GST_DEBUG_OBJECT (flacdec, "performed seek to sample %" G_GINT64_FORMAT,
      flacdec->segment.last_stop);

  if (!seek_ok) {
    GST_WARNING_OBJECT (flacdec, "seek failed");
    /* seek failed, restore the segment and start streaming again with
     * the previous segment values */
    flacdec->segment = segment;
  } else if (!flush && flacdec->running) {
    /* we are running the current segment and doing a non-flushing seek, 
     * close the segment first based on the last_stop. */
    GST_DEBUG_OBJECT (flacdec, "closing running segment %" G_GINT64_FORMAT
        " to %" G_GINT64_FORMAT, segment.start, segment.last_stop);

    /* convert the old segment values to time to close the old segment */
    start = gst_util_uint64_scale_int (segment.start, GST_SECOND,
        flacdec->sample_rate);
    last_stop =
        gst_util_uint64_scale_int (segment.last_stop, GST_SECOND,
        flacdec->sample_rate);

    /* queue the segment for sending in the stream thread, start and time are
     * always the same. */
    if (flacdec->close_segment)
      gst_event_unref (flacdec->close_segment);
    flacdec->close_segment =
        gst_event_new_new_segment_full (TRUE,
        segment.rate, segment.applied_rate, GST_FORMAT_TIME,
        start, last_stop, start);
  }

  if (seek_ok) {
    /* seek succeeded, flacdec->segment contains the new positions */
    GST_DEBUG_OBJECT (flacdec, "seek successful");
  }

  /* convert the (new) segment values to time, we will need them to generate the
   * new segment events. */
  start = gst_util_uint64_scale_int (flacdec->segment.start, GST_SECOND,
      flacdec->sample_rate);
  last_stop = gst_util_uint64_scale_int (flacdec->segment.last_stop, GST_SECOND,
      flacdec->sample_rate);

  /* for deriving a stop position for the playback segment from the seek
   * segment, we must take the duration when the stop is not set */
  if (flacdec->segment.stop != -1)
    stop = gst_util_uint64_scale_int (flacdec->segment.stop, GST_SECOND,
        flacdec->sample_rate);
  else
    stop = gst_util_uint64_scale_int (flacdec->segment.duration, GST_SECOND,
        flacdec->sample_rate);

  /* notify start of new segment when we were asked to do so. */
  if (flacdec->segment.flags & GST_SEEK_FLAG_SEGMENT) {
    /* last_stop contains the position we start from */
    gst_element_post_message (GST_ELEMENT (flacdec),
        gst_message_new_segment_start (GST_OBJECT (flacdec),
            GST_FORMAT_TIME, last_stop));
  }

  /* if the seek was ok or (when it failed) we are flushing, we need to send out
   * a new segment. If we did not flush and the seek failed, we simply do
   * nothing here and continue where we were. */
  if (seek_ok || flush) {
    GST_DEBUG_OBJECT (flacdec, "Creating newsegment from %" GST_TIME_FORMAT
        " to %" GST_TIME_FORMAT, GST_TIME_ARGS (last_stop),
        GST_TIME_ARGS (stop));
    /* now replace the old segment so that we send it in the stream thread the
     * next time it is scheduled. */
    if (flacdec->start_segment)
      gst_event_unref (flacdec->start_segment);
    flacdec->start_segment =
        gst_event_new_new_segment_full (FALSE,
        flacdec->segment.rate, flacdec->segment.applied_rate, GST_FORMAT_TIME,
        last_stop, stop, last_stop);
  }

  /* we'll generate a discont on the next buffer */
  flacdec->discont = TRUE;
  /* the task is running again now */
  flacdec->running = TRUE;
  gst_pad_start_task (flacdec->sinkpad,
      (GstTaskFunction) gst_flac_dec_loop, flacdec->sinkpad);

  GST_PAD_STREAM_UNLOCK (flacdec->sinkpad);

  return seek_ok;
}

static gboolean
gst_flac_dec_src_event (GstPad * pad, GstEvent * event)
{
  gboolean res = TRUE;
  GstFlacDec *flacdec;

  flacdec = GST_FLAC_DEC (gst_pad_get_parent (pad));

  switch (GST_EVENT_TYPE (event)) {
    case GST_EVENT_SEEK:{
      GST_DEBUG_OBJECT (flacdec, "received seek event %p", event);
      /* first, see if we're before a demuxer that
       * might handle the seek for us */
      gst_event_ref (event);
      res = gst_pad_event_default (pad, event);
      /* if not, try to handle it ourselves */
      if (!res) {
        GST_DEBUG_OBJECT (flacdec, "default failed, handling ourselves");
        res = gst_flac_dec_handle_seek_event (flacdec, event);
      }
      gst_event_unref (event);
      break;
    }
    default:
      res = gst_pad_event_default (pad, event);
      break;
  }

  gst_object_unref (flacdec);

  return res;
}

static gboolean
gst_flac_dec_sink_activate (GstPad * sinkpad)
{
  if (gst_pad_check_pull_range (sinkpad))
    return gst_pad_activate_pull (sinkpad, TRUE);

  return gst_pad_activate_push (sinkpad, TRUE);
}

static gboolean
gst_flac_dec_sink_activate_push (GstPad * sinkpad, gboolean active)
{
  GstFlacDec *dec = GST_FLAC_DEC (GST_OBJECT_PARENT (sinkpad));

  if (active) {
    gst_flac_dec_setup_decoder (dec);
    dec->streaming = TRUE;
    dec->got_headers = FALSE;
  }
  return TRUE;
}

static gboolean
gst_flac_dec_sink_activate_pull (GstPad * sinkpad, gboolean active)
{
  gboolean res;

  if (active) {
    GstFlacDec *flacdec;

    flacdec = GST_FLAC_DEC (GST_PAD_PARENT (sinkpad));

    flacdec->offset = 0;
    gst_flac_dec_setup_decoder (flacdec);
    flacdec->running = TRUE;
    flacdec->streaming = FALSE;

    res = gst_pad_start_task (sinkpad, (GstTaskFunction) gst_flac_dec_loop,
        sinkpad);
  } else {
    res = gst_pad_stop_task (sinkpad);
  }
  return res;
}

static GstStateChangeReturn
gst_flac_dec_change_state (GstElement * element, GstStateChange transition)
{
  GstStateChangeReturn ret = GST_STATE_CHANGE_SUCCESS;
  GstFlacDec *flacdec = GST_FLAC_DEC (element);

  switch (transition) {
    case GST_STATE_CHANGE_READY_TO_PAUSED:
      flacdec->eos = FALSE;
      flacdec->seeking = FALSE;
      flacdec->channels = 0;
      flacdec->depth = 0;
      flacdec->width = 0;
      flacdec->sample_rate = 0;
      gst_segment_init (&flacdec->segment, GST_FORMAT_DEFAULT);
      break;
    default:
      break;
  }

  ret = GST_ELEMENT_CLASS (parent_class)->change_state (element, transition);
  if (ret == GST_STATE_CHANGE_FAILURE)
    return ret;

  switch (transition) {
    case GST_STATE_CHANGE_PAUSED_TO_READY:
      gst_segment_init (&flacdec->segment, GST_FORMAT_UNDEFINED);
      gst_flac_dec_reset_decoders (flacdec);
      break;
    default:
      break;
  }

  return ret;
}<|MERGE_RESOLUTION|>--- conflicted
+++ resolved
@@ -1396,17 +1396,11 @@
 
   dec = GST_FLAC_DEC (GST_PAD_PARENT (pad));
 
-<<<<<<< HEAD
-  GST_LOG_OBJECT (dec, "buffer with ts=%" GST_TIME_FORMAT ", end_offset=%"
-      G_GINT64_FORMAT ", size=%u", GST_TIME_ARGS (GST_BUFFER_TIMESTAMP (buf)),
-      GST_BUFFER_OFFSET_END (buf), gst_buffer_get_size (buf));
-=======
   GST_LOG_OBJECT (dec,
       "buffer with ts=%" GST_TIME_FORMAT ", offset=%" G_GINT64_FORMAT
-      ", end_offset=%" G_GINT64_FORMAT ", size=%u",
+      ", end_offset=%" G_GINT64_FORMAT ", size=%" G_GSIZE_FORMAT,
       GST_TIME_ARGS (GST_BUFFER_TIMESTAMP (buf)), GST_BUFFER_OFFSET (buf),
-      GST_BUFFER_OFFSET_END (buf), GST_BUFFER_SIZE (buf));
->>>>>>> 3e0134f5
+      GST_BUFFER_OFFSET_END (buf), gst_buffer_get_size (buf));
 
   if (dec->init) {
     GST_DEBUG_OBJECT (dec, "initializing decoder");
