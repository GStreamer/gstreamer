lib_LTLIBRARIES = libgstbase-@GST_MAJORMINOR@.la

libgstbase_@GST_MAJORMINOR@_la_DEPENDENCIES = \
	$(top_builddir)/gst/libgstreamer-@GST_MAJORMINOR@.la
libgstbase_@GST_MAJORMINOR@_la_SOURCES = \
	gstadapter.c		\
	gstbaseparse.c		\
	gstbasesink.c		\
	gstbasesrc.c		\
	gstbasetransform.c	\
	gstbitreader.c		\
	gstbytereader.c		\
	gstbytewriter.c         \
	gstcollectpads.c	\
	gstpushsrc.c		\
	gsttypefindhelper.c	\
	gstdataqueue.c

libgstbase_@GST_MAJORMINOR@_la_CFLAGS = $(GST_OBJ_CFLAGS)
libgstbase_@GST_MAJORMINOR@_la_LIBADD = $(GST_OBJ_LIBS)
libgstbase_@GST_MAJORMINOR@_la_LDFLAGS = $(GST_LIB_LDFLAGS) $(GST_ALL_LDFLAGS) $(GST_LT_LDFLAGS)

libgstbase_@GST_MAJORMINOR@includedir =		\
	$(includedir)/gstreamer-@GST_MAJORMINOR@/gst/base

libgstbase_@GST_MAJORMINOR@include_HEADERS =	\
	gstadapter.h		\
	gstbaseparse.h		\
	gstbasesink.h		\
	gstbasesrc.h		\
	gstbasetransform.h	\
	gstbitreader.h		\
	gstbytereader.h		\
	gstbytewriter.h         \
	gstcollectpads.h	\
	gstpushsrc.h		\
	gsttypefindhelper.h	\
	gstdataqueue.h

noinst_HEADERS = \
	gstbytereader-docs.h \
	gstbytewriter-docs.h \
	gstbitreader-docs.h

CLEANFILES = *.gcno *.gcda *.gcov

%.c.gcov: .libs/libgstbase_@GST_MAJORMINOR@_la-%.gcda %.c
	$(GCOV) -b -f -o $^ > $@.out

gcov: $(libgstbase_@GST_MAJORMINOR@_la_SOURCES:=.gcov)

Android.mk: Makefile.am
	androgenizer -:PROJECT gstreamer -:SHARED libgstbase-@GST_MAJORMINOR@ -:TAGS eng debug \
	 -:REL_TOP $(top_srcdir) -:ABS_TOP $(abs_top_srcdir) \
	 -:SOURCES $(libgstbase_@GST_MAJORMINOR@_la_SOURCES) \
	 -:CFLAGS $(DEFS) $(libgstbase_@GST_MAJORMINOR@_la_CFLAGS) \
	 -:LDFLAGS $(libgstbase_@GST_MAJORMINOR@_la_LDFLAGS) \
	           $(libgstbase_@GST_MAJORMINOR@_la_LIBADD) \
	 -:HEADER_TARGET gstreamer-@GST_MAJORMINOR@/gst/base \
	 -:HEADERS $(libgstbase_@GST_MAJORMINOR@include_HEADERS) \
	 -:PASSTHROUGH LOCAL_ARM_MODE:=arm \
	> $@

if HAVE_INTROSPECTION
BUILT_GIRSOURCES = GstBase-@GST_MAJORMINOR@.gir

gir_headers=$(patsubst %,$(srcdir)/%, $(libgstbase_@GST_MAJORMINOR@include_HEADERS))
gir_sources=$(patsubst %,$(srcdir)/%, $(libgstbase_@GST_MAJORMINOR@_la_SOURCES))
gir_cincludes=$(patsubst %,--c-include='gst/base/%',$(libgstbase_@GST_MAJORMINOR@include_HEADERS))

GstBase-@GST_MAJORMINOR@.gir: $(INTROSPECTION_SCANNER) libgstbase-@GST_MAJORMINOR@.la
	$(AM_V_GEN)PKG_CONFIG_PATH="$(GST_PKG_CONFIG_PATH)" \
		GST_PLUGIN_SYSTEM_PATH="" GST_PLUGIN_PATH="" GST_REGISTRY_UPDATE=no \
		$(INTROSPECTION_SCANNER) -v --namespace GstBase \
		--nsversion=@GST_MAJORMINOR@ \
		--strip-prefix=Gst \
		-I$(top_srcdir) \
		-I$(top_srcdir)/libs \
		-I$(top_builddir) \
		-I$(top_builddir)/libs \
		$(gir_cincludes) \
		--add-include-path=$(top_builddir)/gst \
		--library-path=$(top_builddir)/gst \
		--library=$(top_builddir)/gst/libgstreamer-0.11.la \
		--library=libgstbase-0.11.la \
		--include=Gst-0.11 \
		--libtool="$(top_builddir)/libtool" \
<<<<<<< HEAD
		--pkg gstreamer-0.11 \
		--pkg-export gstreamer-base-0.11 \
=======
		--pkg gstreamer-0.10 \
		--pkg-export gstreamer-base-0.10 \
		--add-init-section="gst_init(NULL,NULL);" \
>>>>>>> d22ad73e
		--output $@ \
		$(gir_headers) \
		$(gir_sources)

# INTROSPECTION_GIRDIR/INTROSPECTION_TYPELIBDIR aren't the right place to
# install anything - we need to install inside our prefix.
girdir = $(datadir)/gir-1.0
gir_DATA = $(BUILT_GIRSOURCES)

typelibsdir = $(libdir)/girepository-1.0/

typelibs_DATA = $(BUILT_GIRSOURCES:.gir=.typelib)

%.typelib: %.gir $(INTROSPECTION_COMPILER)
	$(AM_V_GEN)$(INTROSPECTION_COMPILER) --includedir=$(srcdir) --includedir=$(builddir) --includedir=$(top_builddir)/gst $(INTROSPECTION_COMPILER_OPTS) $< -o $(@F)

CLEANFILES += $(BUILT_GIRSOURCES) $(typelibs_DATA)
endif<|MERGE_RESOLUTION|>--- conflicted
+++ resolved
@@ -85,14 +85,9 @@
 		--library=libgstbase-0.11.la \
 		--include=Gst-0.11 \
 		--libtool="$(top_builddir)/libtool" \
-<<<<<<< HEAD
-		--pkg gstreamer-0.11 \
-		--pkg-export gstreamer-base-0.11 \
-=======
-		--pkg gstreamer-0.10 \
-		--pkg-export gstreamer-base-0.10 \
+		--pkg gstreamer-@GST_MAJORMINOR@ \
+		--pkg-export gstreamer-base-@GST_MAJORMINOR@ \
 		--add-init-section="gst_init(NULL,NULL);" \
->>>>>>> d22ad73e
 		--output $@ \
 		$(gir_headers) \
 		$(gir_sources)
